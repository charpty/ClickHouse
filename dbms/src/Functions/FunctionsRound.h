#pragma once

<<<<<<< HEAD
#include <Columns/ColumnArray.h>
#include <Functions/FunctionsArithmetic.h>
=======
#include <Functions/FunctionUnaryArithmetic.h>
>>>>>>> cee0d48c
#include <Functions/FunctionHelpers.h>
#include <IO/WriteHelpers.h>
#include <DataTypes/getLeastSupertype.h>
#include <DataTypes/DataTypeArray.h>
#include <Interpreters/castColumn.h>
#include <Interpreters/convertFieldToType.h>

#include <common/intExp.h>
#include <cmath>
#include <type_traits>
#include <array>
#include <ext/bit_cast.h>
#include <algorithm>

#if __SSE4_1__
    #include <smmintrin.h>
#endif


namespace DB
{

namespace ErrorCodes
{
    extern const int NUMBER_OF_ARGUMENTS_DOESNT_MATCH;
<<<<<<< HEAD
    extern const int ILLEGAL_COLUMN;
=======
    extern const int ILLEGAL_TYPE_OF_ARGUMENT;
    extern const int ILLEGAL_COLUMN;
    extern const int LOGICAL_ERROR;
>>>>>>> cee0d48c
}


/** Rounding Functions:
    * round(x, N) - rounding to nearest (N = 0 by default). Use banker's rounding for floating point numbers.
    * floor(x, N) is the largest number <= x (N = 0 by default).
    * ceil(x, N) is the smallest number >= x (N = 0 by default).
    * trunc(x, N) - is the largest by absolute value number that is not greater than x by absolute value (N = 0 by default).
    *
    * The value of the parameter N (scale):
    * - N > 0: round to the number with N decimal places after the decimal point
    * - N < 0: round to an integer with N zero characters
    * - N = 0: round to an integer
    *
    * Type of the result is the type of argument.
    * For integer arguments, when passing negative scale, overflow can occur.
    * In that case, the behavior is implementation specific.
    */


/** This parameter controls the behavior of the rounding functions.
  */
enum class ScaleMode
{
    Positive,   // round to a number with N decimal places after the decimal point
    Negative,   // round to an integer with N zero characters
    Zero,       // round to an integer
};

enum class RoundingMode
{
#if __SSE4_1__
    Round   = _MM_FROUND_TO_NEAREST_INT | _MM_FROUND_NO_EXC,
    Floor   = _MM_FROUND_TO_NEG_INF | _MM_FROUND_NO_EXC,
    Ceil    = _MM_FROUND_TO_POS_INF | _MM_FROUND_NO_EXC,
    Trunc   = _MM_FROUND_TO_ZERO | _MM_FROUND_NO_EXC,
#else
    Round   = 8,    /// Values are correspond to above just in case.
    Floor   = 9,
    Ceil    = 10,
    Trunc   = 11,
#endif
};


/** Rounding functions for integer values.
  */
template <typename T, RoundingMode rounding_mode, ScaleMode scale_mode>
struct IntegerRoundingComputation
{
    static const size_t data_count = 1;

    static size_t prepare(size_t scale)
    {
        return scale;
    }

    static ALWAYS_INLINE T computeImpl(T x, T scale)
    {
        switch (rounding_mode)
        {
            case RoundingMode::Trunc:
            {
                return x / scale * scale;
            }
            case RoundingMode::Floor:
            {
                if (x < 0)
                    x -= scale - 1;
                return x / scale * scale;
            }
            case RoundingMode::Ceil:
            {
                if (x >= 0)
                    x += scale - 1;
                return x / scale * scale;
            }
            case RoundingMode::Round:
            {
                bool negative = x < 0;
                if (negative)
                    x = -x;
                x = (x + scale / 2) / scale * scale;
                if (negative)
                    x = -x;
                return x;
            }
            default:
                __builtin_unreachable();
        }
    }

    static ALWAYS_INLINE T compute(T x, T scale)
    {
        switch (scale_mode)
        {
            case ScaleMode::Zero:
                return x;
            case ScaleMode::Positive:
                return x;
            case ScaleMode::Negative:
                return computeImpl(x, scale);
            default:
                __builtin_unreachable();
        }
    }

    static ALWAYS_INLINE void compute(const T * __restrict in, size_t scale, T * __restrict out)
    {
        *out = compute(*in, scale);
    }

};


#if __SSE4_1__

template <typename T>
class BaseFloatRoundingComputation;

template <>
class BaseFloatRoundingComputation<Float32>
{
public:
    using ScalarType = Float32;
    using VectorType = __m128;
    static const size_t data_count = 4;

    static VectorType load(const ScalarType * in) { return _mm_loadu_ps(in); }
    static VectorType load1(const ScalarType in) { return _mm_load1_ps(&in); }
    static void store(ScalarType * out, VectorType val) { _mm_storeu_ps(out, val);}
    static VectorType multiply(VectorType val, VectorType scale) { return _mm_mul_ps(val, scale); }
    static VectorType divide(VectorType val, VectorType scale) { return _mm_div_ps(val, scale); }
    template <RoundingMode mode> static VectorType apply(VectorType val) { return _mm_round_ps(val, int(mode)); }

    static VectorType prepare(size_t scale)
    {
        return load1(scale);
    }
};

template <>
class BaseFloatRoundingComputation<Float64>
{
public:
    using ScalarType = Float64;
    using VectorType = __m128d;
    static const size_t data_count = 2;

    static VectorType load(const ScalarType * in) { return _mm_loadu_pd(in); }
    static VectorType load1(const ScalarType in) { return _mm_load1_pd(&in); }
    static void store(ScalarType * out, VectorType val) { _mm_storeu_pd(out, val);}
    static VectorType multiply(VectorType val, VectorType scale) { return _mm_mul_pd(val, scale); }
    static VectorType divide(VectorType val, VectorType scale) { return _mm_div_pd(val, scale); }
    template <RoundingMode mode> static VectorType apply(VectorType val) { return _mm_round_pd(val, int(mode)); }

    static VectorType prepare(size_t scale)
    {
        return load1(scale);
    }
};

#else

/// Implementation for ARM. Not vectorized.

inline float roundWithMode(float x, RoundingMode mode)
{
    switch (mode)
    {
        case RoundingMode::Round: return roundf(x);
        case RoundingMode::Floor: return floorf(x);
        case RoundingMode::Ceil: return ceilf(x);
        case RoundingMode::Trunc: return truncf(x);
        default:
            throw Exception("Logical error: unexpected 'mode' parameter passed to function roundWithMode", ErrorCodes::LOGICAL_ERROR);
    }
}

inline double roundWithMode(double x, RoundingMode mode)
{
    switch (mode)
    {
        case RoundingMode::Round: return round(x);
        case RoundingMode::Floor: return floor(x);
        case RoundingMode::Ceil: return ceil(x);
        case RoundingMode::Trunc: return trunc(x);
        default:
            throw Exception("Logical error: unexpected 'mode' parameter passed to function roundWithMode", ErrorCodes::LOGICAL_ERROR);
    }
}

template <typename T>
class BaseFloatRoundingComputation
{
public:
    using ScalarType = T;
    using VectorType = T;
    static const size_t data_count = 1;

    static VectorType load(const ScalarType * in) { return *in; }
    static VectorType load1(const ScalarType in) { return in; }
    static VectorType store(ScalarType * out, ScalarType val) { return *out = val;}
    static VectorType multiply(VectorType val, VectorType scale) { return val * scale; }
    static VectorType divide(VectorType val, VectorType scale) { return val / scale; }
    template <RoundingMode mode> static VectorType apply(VectorType val) { return roundWithMode(val, mode); }

    static VectorType prepare(size_t scale)
    {
        return load1(scale);
    }
};

#endif


/** Implementation of low-level round-off functions for floating-point values.
  */
template <typename T, RoundingMode rounding_mode, ScaleMode scale_mode>
class FloatRoundingComputation : public BaseFloatRoundingComputation<T>
{
    using Base = BaseFloatRoundingComputation<T>;

public:
    static inline void compute(const T * __restrict in, const typename Base::VectorType & scale, T * __restrict out)
    {
        auto val = Base::load(in);

        if (scale_mode == ScaleMode::Positive)
            val = Base::multiply(val, scale);
        else if (scale_mode == ScaleMode::Negative)
            val = Base::divide(val, scale);

        val = Base::template apply<rounding_mode>(val);

        if (scale_mode == ScaleMode::Positive)
            val = Base::divide(val, scale);
        else if (scale_mode == ScaleMode::Negative)
            val = Base::multiply(val, scale);

        Base::store(out, val);
    }
};


/** Implementing high-level rounding functions.
  */
template <typename T, RoundingMode rounding_mode, ScaleMode scale_mode>
struct FloatRoundingImpl
{
private:
    using Op = FloatRoundingComputation<T, rounding_mode, scale_mode>;
    using Data = std::array<T, Op::data_count>;

public:
    static NO_INLINE void apply(const PaddedPODArray<T> & in, size_t scale, typename ColumnVector<T>::Container & out)
    {
        auto mm_scale = Op::prepare(scale);

        const size_t data_count = std::tuple_size<Data>();

        const T* end_in = in.data() + in.size();
        const T* limit = in.data() + in.size() / data_count * data_count;

        const T* __restrict p_in = in.data();
        T* __restrict p_out = out.data();

        while (p_in < limit)
        {
            Op::compute(p_in, mm_scale, p_out);
            p_in += data_count;
            p_out += data_count;
        }

        if (p_in < end_in)
        {
            Data tmp_src{{}};
            Data tmp_dst;

            size_t tail_size_bytes = (end_in - p_in) * sizeof(*p_in);

            memcpy(&tmp_src, p_in, tail_size_bytes);
            Op::compute(reinterpret_cast<T *>(&tmp_src), mm_scale, reinterpret_cast<T *>(&tmp_dst));
            memcpy(p_out, &tmp_dst, tail_size_bytes);
        }
    }
};

template <typename T, RoundingMode rounding_mode, ScaleMode scale_mode>
struct IntegerRoundingImpl
{
private:
    using Op = IntegerRoundingComputation<T, rounding_mode, scale_mode>;

public:
    template <size_t scale>
    static NO_INLINE void applyImpl(const PaddedPODArray<T> & in, typename ColumnVector<T>::Container & out)
    {
        const T* end_in = in.data() + in.size();

        const T* __restrict p_in = in.data();
        T* __restrict p_out = out.data();

        while (p_in < end_in)
        {
            Op::compute(p_in, scale, p_out);
            ++p_in;
            ++p_out;
        }
    }

    static NO_INLINE void apply(const PaddedPODArray<T> & in, size_t scale, typename ColumnVector<T>::Container & out)
    {
        /// Manual function cloning for compiler to generate integer division by constant.
        switch (scale)
        {
            case 1ULL: return applyImpl<1ULL>(in, out);
            case 10ULL: return applyImpl<10ULL>(in, out);
            case 100ULL: return applyImpl<100ULL>(in, out);
            case 1000ULL: return applyImpl<1000ULL>(in, out);
            case 10000ULL: return applyImpl<10000ULL>(in, out);
            case 100000ULL: return applyImpl<100000ULL>(in, out);
            case 1000000ULL: return applyImpl<1000000ULL>(in, out);
            case 10000000ULL: return applyImpl<10000000ULL>(in, out);
            case 100000000ULL: return applyImpl<100000000ULL>(in, out);
            case 1000000000ULL: return applyImpl<1000000000ULL>(in, out);
            case 10000000000ULL: return applyImpl<10000000000ULL>(in, out);
            case 100000000000ULL: return applyImpl<100000000000ULL>(in, out);
            case 1000000000000ULL: return applyImpl<1000000000000ULL>(in, out);
            case 10000000000000ULL: return applyImpl<10000000000000ULL>(in, out);
            case 100000000000000ULL: return applyImpl<100000000000000ULL>(in, out);
            case 1000000000000000ULL: return applyImpl<1000000000000000ULL>(in, out);
            case 10000000000000000ULL: return applyImpl<10000000000000000ULL>(in, out);
            case 100000000000000000ULL: return applyImpl<100000000000000000ULL>(in, out);
            case 1000000000000000000ULL: return applyImpl<1000000000000000000ULL>(in, out);
            case 10000000000000000000ULL: return applyImpl<10000000000000000000ULL>(in, out);
            default:
                throw Exception("Logical error: unexpected 'scale' parameter passed to function IntegerRoundingComputation::compute",
                    ErrorCodes::LOGICAL_ERROR);
        }
    }
};


template <typename T, RoundingMode rounding_mode>
class DecimalRounding
{
    using NativeType = typename T::NativeType;
    using Op = IntegerRoundingComputation<NativeType, rounding_mode, ScaleMode::Negative>;
    using Container = typename ColumnDecimal<T>::Container;

public:
    static NO_INLINE void apply(const Container & in, Container & out, Int64 scale_arg)
    {
        scale_arg = in.getScale() - scale_arg;
        if (scale_arg > 0)
        {
            size_t scale = intExp10(scale_arg);

            const NativeType * __restrict p_in = reinterpret_cast<const NativeType *>(in.data());
            const NativeType * end_in = reinterpret_cast<const NativeType *>(in.data()) + in.size();
            NativeType * __restrict p_out = reinterpret_cast<NativeType *>(out.data());

            while (p_in < end_in)
            {
                Op::compute(p_in, scale, p_out);
                ++p_in;
                ++p_out;
            }
        }
        else
            memcpy(out.data(), in.data(), in.size() * sizeof(T));
    }
};


/** Select the appropriate processing algorithm depending on the scale.
  */
template <typename T, RoundingMode rounding_mode>
class Dispatcher
{
    template <ScaleMode scale_mode>
    using FunctionRoundingImpl = std::conditional_t<std::is_floating_point_v<T>,
        FloatRoundingImpl<T, rounding_mode, scale_mode>,
        IntegerRoundingImpl<T, rounding_mode, scale_mode>>;

    static void apply(Block & block, const ColumnVector<T> * col, Int64 scale_arg, size_t result)
    {
        auto col_res = ColumnVector<T>::create();

        typename ColumnVector<T>::Container & vec_res = col_res->getData();
        vec_res.resize(col->getData().size());

        if (!vec_res.empty())
        {
            if (scale_arg == 0)
            {
                size_t scale = 1;
                FunctionRoundingImpl<ScaleMode::Zero>::apply(col->getData(), scale, vec_res);
            }
            else if (scale_arg > 0)
            {
                size_t scale = intExp10(scale_arg);
                FunctionRoundingImpl<ScaleMode::Positive>::apply(col->getData(), scale, vec_res);
            }
            else
            {
                size_t scale = intExp10(-scale_arg);
                FunctionRoundingImpl<ScaleMode::Negative>::apply(col->getData(), scale, vec_res);
            }
        }

        block.getByPosition(result).column = std::move(col_res);
    }

    static void apply(Block & block, const ColumnDecimal<T> * col, Int64 scale_arg, size_t result)
    {
        const typename ColumnDecimal<T>::Container & vec_src = col->getData();

        auto col_res = ColumnDecimal<T>::create(vec_src.size(), vec_src.getScale());
        auto & vec_res = col_res->getData();

        if (!vec_res.empty())
            DecimalRounding<T, rounding_mode>::apply(col->getData(), vec_res, scale_arg);

        block.getByPosition(result).column = std::move(col_res);
    }

public:
    static void apply(Block & block, const IColumn * column, Int64 scale_arg, size_t result)
    {
        if constexpr (IsNumber<T>)
            apply(block, checkAndGetColumn<ColumnVector<T>>(column), scale_arg, result);
        else if constexpr (IsDecimalNumber<T>)
            apply(block, checkAndGetColumn<ColumnDecimal<T>>(column), scale_arg, result);
    }
};

/** A template for functions that round the value of an input parameter of type
  * (U)Int8/16/32/64, Float32/64 or Decimal32/64/128, and accept an additional optional parameter (default is 0).
  */
template <typename Name, RoundingMode rounding_mode>
class FunctionRounding : public IFunction
{
public:
    static constexpr auto name = Name::name;
    static FunctionPtr create(const Context &) { return std::make_shared<FunctionRounding>(); }

public:
    String getName() const override
    {
        return name;
    }

    bool isVariadic() const override { return true; }
    size_t getNumberOfArguments() const override { return 0; }

    /// Get result types by argument types. If the function does not apply to these arguments, throw an exception.
    DataTypePtr getReturnTypeImpl(const DataTypes & arguments) const override
    {
        if ((arguments.size() < 1) || (arguments.size() > 2))
            throw Exception("Number of arguments for function " + getName() + " doesn't match: passed "
                + toString(arguments.size()) + ", should be 1 or 2.",
                ErrorCodes::NUMBER_OF_ARGUMENTS_DOESNT_MATCH);

        for (const auto & type : arguments)
            if (!isNumber(type) && !isDecimal(type))
                throw Exception("Illegal type " + arguments[0]->getName() + " of argument of function " + getName(),
                    ErrorCodes::ILLEGAL_TYPE_OF_ARGUMENT);

        return arguments[0];
    }

    static Int64 getScaleArg(Block & block, const ColumnNumbers & arguments)
    {
        if (arguments.size() == 2)
        {
            const IColumn & scale_column = *block.getByPosition(arguments[1]).column;
            if (!scale_column.isColumnConst())
                throw Exception("Scale argument for rounding functions must be constant.", ErrorCodes::ILLEGAL_COLUMN);

            Field scale_field = static_cast<const ColumnConst &>(scale_column).getField();
            if (scale_field.getType() != Field::Types::UInt64
                && scale_field.getType() != Field::Types::Int64)
                throw Exception("Scale argument for rounding functions must have integer type.", ErrorCodes::ILLEGAL_COLUMN);

            return scale_field.get<Int64>();
        }
        return 0;
    }

    bool useDefaultImplementationForConstants() const override { return true; }
    ColumnNumbers getArgumentsThatAreAlwaysConstant() const override { return {1}; }

    void executeImpl(Block & block, const ColumnNumbers & arguments, size_t result, size_t /*input_rows_count*/) override
    {
        const ColumnWithTypeAndName & column = block.getByPosition(arguments[0]);
        Int64 scale_arg = getScaleArg(block, arguments);

        auto call = [&](const auto & types) -> bool
        {
            using Types = std::decay_t<decltype(types)>;
            using DataType = typename Types::LeftType;

            if constexpr (IsDataTypeNumber<DataType> || IsDataTypeDecimal<DataType>)
            {
                using FieldType = typename DataType::FieldType;
                Dispatcher<FieldType, rounding_mode>::apply(block, column.column.get(), scale_arg, result);
                return true;
            }
            return false;
        };

        if (!callOnIndexAndDataType<void>(column.type->getTypeId(), call))
        {
            throw Exception("Illegal column " + column.name + " of argument of function " + getName(),
                    ErrorCodes::ILLEGAL_COLUMN);
        }
    }

    bool hasInformationAboutMonotonicity() const override
    {
        return true;
    }

    Monotonicity getMonotonicityForRange(const IDataType &, const Field &, const Field &) const override
    {
        return { true, true, true };
    }
};


<<<<<<< HEAD
class FunctionRoundDown : public IFunction {
public:
    static constexpr auto name = "roundDown";
    static FunctionPtr create(const Context & context) { return std::make_shared<FunctionRoundDown>(context); }
    FunctionRoundDown(const Context & context) : context(context) {}

public:
    String getName() const override
    {
        return name;
    }

    bool isVariadic() const override { return false; }
    size_t getNumberOfArguments() const override { return 2; }
    ColumnNumbers getArgumentsThatAreAlwaysConstant() const override { return {1}; }

    DataTypePtr getReturnTypeImpl(const DataTypes & arguments) const override {
        const DataTypePtr & type_x = arguments[0];

        if (!isNumber(type_x))
            throw Exception{"Unsupported type " + type_x->getName()
                            + " of first argument of function " + getName()
                            + ", must be numeric type.", ErrorCodes::ILLEGAL_TYPE_OF_ARGUMENT};

        const DataTypeArray * type_arr = checkAndGetDataType<DataTypeArray>(arguments[1].get());

        if (!type_arr)
            throw Exception{"Second argument of function " + getName()
                            + ", must be array of boundaries to round to.", ErrorCodes::ILLEGAL_TYPE_OF_ARGUMENT};

        const auto type_arr_nested = type_arr->getNestedType();

        if (!isNumber(type_arr_nested))
        {
            throw Exception{"Elements of array of second argument of function " + getName()
                            + " must be numeric type.", ErrorCodes::ILLEGAL_TYPE_OF_ARGUMENT};
        }
        return getLeastSupertype({type_x, type_arr_nested});
    }

    void executeImpl(Block & block, const ColumnNumbers & arguments, size_t result, size_t input_rows_count) override {
        const ColumnConst * array = checkAndGetColumnConst<ColumnArray>(block.getByPosition(arguments[1]).column.get());
        if (!array)
        {
            throw Exception{"Second argument of function " + getName() + " must be constant array.", ErrorCodes::ILLEGAL_COLUMN};
        }

        auto in_column = block.getByPosition(arguments[0]).column;
        const auto & in_type = block.getByPosition(arguments[0]).type;

        if (in_column->isColumnConst())
        {
            executeConst(block, arguments, result, input_rows_count);
            return;
        }

        const auto & return_type = block.getByPosition(result).type;
        auto column_result = return_type->createColumn();
        auto out = column_result.get();

        if (!in_type->equals(*return_type))
        {
            in_column = castColumn(block.getByPosition(arguments[0]), return_type, context);
        }

        const auto in = in_column.get();
        auto boundaries = array->getValue<Array>();
        for (size_t i = 0; i < boundaries.size(); ++i) {
            boundaries[i] = convertFieldToType(boundaries[i], *return_type);
        }

        if (!executeNum<UInt8>(in, out, boundaries)
            && !executeNum<UInt16>(in, out, boundaries)
            && !executeNum<UInt32>(in, out, boundaries)
            && !executeNum<UInt64>(in, out, boundaries)
            && !executeNum<Int8>(in, out, boundaries)
            && !executeNum<Int16>(in, out, boundaries)
            && !executeNum<Int32>(in, out, boundaries)
            && !executeNum<Int64>(in, out, boundaries)
            && !executeNum<Float32>(in, out, boundaries)
            && !executeNum<Float64>(in, out, boundaries))
        {
            throw Exception{"Illegal column " + in->getName() + " of first argument of function " + getName(), ErrorCodes::ILLEGAL_COLUMN};
        }

        block.getByPosition(result).column = std::move(column_result);
    }

private:
    void executeConst(Block & block, const ColumnNumbers & arguments, size_t result, size_t input_rows_count) {
        /// Materialize the input column and compute the function as usual.

        Block tmp_block;
        ColumnNumbers tmp_arguments;

        tmp_block.insert(block.getByPosition(arguments[0]));
        tmp_block.getByPosition(0).column = tmp_block.getByPosition(0).column->cloneResized(input_rows_count)->convertToFullColumnIfConst();
        tmp_arguments.push_back(0);

        for (size_t i = 1; i < arguments.size(); ++i)
        {
            tmp_block.insert(block.getByPosition(arguments[i]));
            tmp_arguments.push_back(i);
        }

        tmp_block.insert(block.getByPosition(result));
        size_t tmp_result = arguments.size();

        execute(tmp_block, tmp_arguments, tmp_result, input_rows_count);

        block.getByPosition(result).column = tmp_block.getByPosition(tmp_result).column;
    }

    template <typename T>
    bool executeNum(const IColumn * in_untyped, IColumn * out_untyped, const Array & boundaries) {
        const auto in = checkAndGetColumn<ColumnVector<T>>(in_untyped);
        auto out = typeid_cast<ColumnVector<T> *>(out_untyped);
        if (!in || !out)
        {
            return false;
        }
        executeImplNumToNum(in->getData(), out->getData(), boundaries);
        return true;
    }

    template <typename T>
    void executeImplNumToNum(const PaddedPODArray<T> & src, PaddedPODArray<T> & dst, const Array & boundaries) {
        PaddedPODArray<T> bvalues(boundaries.size());
        for (size_t i = 0; i < boundaries.size(); ++i) {
            bvalues[i] = boundaries[i].get<T>();
        }

        size_t size = src.size();
        dst.resize(size);
        for (size_t i = 0; i < size; ++i)
        {
            auto it = std::upper_bound(bvalues.begin(), bvalues.end(), src[i]);
            if (it == bvalues.end())
            {
                dst[i] = bvalues.back();
            }
            else if (it == bvalues.begin())
            {
                dst[i] = bvalues.front();
            }
            else
            {
                dst[i] = *(it - 1);
            }
        }
    }

private:
    const Context & context;
};


struct NameRoundToExp2 { static constexpr auto name = "roundToExp2"; };
struct NameRoundDuration { static constexpr auto name = "roundDuration"; };
struct NameRoundAge { static constexpr auto name = "roundAge"; };

=======
>>>>>>> cee0d48c
struct NameRound { static constexpr auto name = "round"; };
struct NameCeil { static constexpr auto name = "ceil"; };
struct NameFloor { static constexpr auto name = "floor"; };
struct NameTrunc { static constexpr auto name = "trunc"; };

using FunctionRound = FunctionRounding<NameRound, RoundingMode::Round>;
using FunctionFloor = FunctionRounding<NameFloor, RoundingMode::Floor>;
using FunctionCeil = FunctionRounding<NameCeil, RoundingMode::Ceil>;
using FunctionTrunc = FunctionRounding<NameTrunc, RoundingMode::Trunc>;

}<|MERGE_RESOLUTION|>--- conflicted
+++ resolved
@@ -1,11 +1,7 @@
 #pragma once
 
-<<<<<<< HEAD
 #include <Columns/ColumnArray.h>
-#include <Functions/FunctionsArithmetic.h>
-=======
 #include <Functions/FunctionUnaryArithmetic.h>
->>>>>>> cee0d48c
 #include <Functions/FunctionHelpers.h>
 #include <IO/WriteHelpers.h>
 #include <DataTypes/getLeastSupertype.h>
@@ -31,13 +27,9 @@
 namespace ErrorCodes
 {
     extern const int NUMBER_OF_ARGUMENTS_DOESNT_MATCH;
-<<<<<<< HEAD
-    extern const int ILLEGAL_COLUMN;
-=======
     extern const int ILLEGAL_TYPE_OF_ARGUMENT;
     extern const int ILLEGAL_COLUMN;
     extern const int LOGICAL_ERROR;
->>>>>>> cee0d48c
 }
 
 
@@ -570,7 +562,6 @@
 };
 
 
-<<<<<<< HEAD
 class FunctionRoundDown : public IFunction {
 public:
     static constexpr auto name = "roundDown";
@@ -732,8 +723,6 @@
 struct NameRoundDuration { static constexpr auto name = "roundDuration"; };
 struct NameRoundAge { static constexpr auto name = "roundAge"; };
 
-=======
->>>>>>> cee0d48c
 struct NameRound { static constexpr auto name = "round"; };
 struct NameCeil { static constexpr auto name = "ceil"; };
 struct NameFloor { static constexpr auto name = "floor"; };
