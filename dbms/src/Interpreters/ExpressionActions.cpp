#include "config_core.h"
#include <Common/ProfileEvents.h>
#include <Common/SipHash.h>
#include <Interpreters/ExpressionActions.h>
#include <Interpreters/ExpressionJIT.h>
#include <Interpreters/Join.h>
#include <Columns/ColumnsNumber.h>
#include <Columns/ColumnArray.h>
#include <Common/typeid_cast.h>
#include <DataTypes/DataTypeArray.h>
#include <Functions/FunctionFactory.h>
#include <Functions/IFunction.h>
#include <set>
#include <optional>


namespace ProfileEvents
{
    extern const Event FunctionExecute;
    extern const Event CompiledFunctionExecute;
}

namespace DB
{

namespace ErrorCodes
{
    extern const int DUPLICATE_COLUMN;
    extern const int UNKNOWN_IDENTIFIER;
    extern const int UNKNOWN_ACTION;
    extern const int NOT_FOUND_COLUMN_IN_BLOCK;
    extern const int SIZES_OF_ARRAYS_DOESNT_MATCH;
    extern const int TOO_MANY_TEMPORARY_COLUMNS;
    extern const int TOO_MANY_TEMPORARY_NON_CONST_COLUMNS;
    extern const int TYPE_MISMATCH;
}

/// Read comment near usage
static constexpr auto DUMMY_COLUMN_NAME = "_dummy";

Names ExpressionAction::getNeededColumns() const
{
    Names res;

    for (const auto & name_with_position : argument_names)
        res.emplace_back(name_with_position);

    for (const auto & name_with_position : array_joined_columns)
        res.emplace_back(name_with_position.first);

    res.insert(res.end(), join_key_names_left.begin(), join_key_names_left.end());

    for (const auto & name_with_position : projection_names)
        res.emplace_back(name_with_position);

    if (!source_name.name.empty())
        res.push_back(source_name);

    return res;
}


void ExpressionAction::enumerateColumns(EnumeratedColumns & enumerated_columns)
{
    auto add = [&](const std::string & name, size_t & position)
    {
        if (name.empty())
            return;

        size_t number = enumerated_columns.size();
        auto it = enumerated_columns.emplace(name, number);
        position = it.first->second;
    };

    for (auto & name_with_position : argument_names)
        add(name_with_position.name, name_with_position.position);

    for (auto & name_with_position : array_joined_columns)
        add(name_with_position.first, name_with_position.second);

    for (auto & name_with_position : projection_names)
        add(name_with_position.name, name_with_position.position);

    for (auto & name_with_position : projection_aliases)
        add(name_with_position.name, name_with_position.position);

    add(source_name.name, source_name.position);
    add(result_name.name, result_name.position);
}


ExpressionAction ExpressionAction::applyFunction(
    const FunctionBuilderPtr & function_,
    const std::vector<std::string> & argument_names_,
    std::string result_name_)
{
    if (result_name_.empty())
    {
        result_name_ = function_->getName() + "(";
        for (size_t i = 0 ; i < argument_names_.size(); ++i)
        {
            if (i)
                result_name_ += ", ";
            result_name_ += argument_names_[i];
        }
        result_name_ += ")";
    }

    ExpressionAction a;
    a.type = APPLY_FUNCTION;
    a.result_name = result_name_;
    a.function_builder = function_;

    a.argument_names.reserve(argument_names_.size());
    for (const auto & name : argument_names_)
        a.argument_names.emplace_back(name);

    return a;
}

ExpressionAction ExpressionAction::addColumn(
    const ColumnWithTypeAndName & added_column_)
{
    ExpressionAction a;
    a.type = ADD_COLUMN;
    a.result_name = added_column_.name;
    a.result_type = added_column_.type;
    a.added_column = added_column_.column;
    return a;
}

ExpressionAction ExpressionAction::removeColumn(const std::string & removed_name)
{
    ExpressionAction a;
    a.type = REMOVE_COLUMN;
    a.source_name = removed_name;
    return a;
}

ExpressionAction ExpressionAction::copyColumn(const std::string & from_name, const std::string & to_name, bool can_replace)
{
    ExpressionAction a;
    a.type = COPY_COLUMN;
    a.source_name = from_name;
    a.result_name = to_name;
    a.can_replace = can_replace;
    return a;
}

ExpressionAction ExpressionAction::project(const NamesWithAliases & projected_columns_)
{
    ExpressionAction a;
    a.type = PROJECT;
    a.projection_names.resize(projected_columns_.size());
    a.projection_aliases.resize(projected_columns_.size());
    for (size_t i = 0; i < projected_columns_.size(); ++i)
    {
        a.projection_names[i] = projected_columns_[i].first;
        a.projection_aliases[i] = projected_columns_[i].second;
    }
    return a;
}

ExpressionAction ExpressionAction::project(const Names & projected_columns_)
{
    ExpressionAction a;
    a.type = PROJECT;
    a.projection_names.resize(projected_columns_.size());
    a.projection_aliases.resize(projected_columns_.size());
    for (size_t i = 0; i < projected_columns_.size(); ++i)
        a.projection_names[i] = projected_columns_[i];
    return a;
}

ExpressionAction ExpressionAction::addAliases(const NamesWithAliases & aliased_columns_)
{
    ExpressionAction a = project(aliased_columns_);
    a.type = ADD_ALIASES;
    return a;
}

ExpressionAction ExpressionAction::arrayJoin(const NameSet & array_joined_columns, bool array_join_is_left, const Context & context)
{
    if (array_joined_columns.empty())
        throw Exception("No arrays to join", ErrorCodes::LOGICAL_ERROR);
    ExpressionAction a;
    a.type = ARRAY_JOIN;

    for (auto & column : array_joined_columns)
        a.array_joined_columns[column] = INDEX_NOT_FOUND;

    a.array_join_is_left = array_join_is_left;
    a.unaligned_array_join = context.getSettingsRef().enable_unaligned_array_join;

    if (a.unaligned_array_join)
    {
        a.function_length = FunctionFactory::instance().get("length", context);
        a.function_greatest = FunctionFactory::instance().get("greatest", context);
        a.function_arrayResize = FunctionFactory::instance().get("arrayResize", context);
    }
    else if (array_join_is_left)
        a.function_builder = FunctionFactory::instance().get("emptyArrayToSingle", context);

    return a;
}

ExpressionAction ExpressionAction::ordinaryJoin(
    std::shared_ptr<const Join> join_,
    const Names & join_key_names_left,
    const NamesAndTypesList & columns_added_by_join_)
{
    ExpressionAction a;
    a.type = JOIN;
    a.join = std::move(join_);
    a.join_key_names_left = join_key_names_left;
    a.columns_added_by_join = columns_added_by_join_;
    return a;
}


void ExpressionAction::prepare(Block & sample_block, const Settings & settings)
{
    // std::cerr << "preparing: " << toString() << std::endl;

    /** Constant expressions should be evaluated, and put the result in sample_block.
      */

    switch (type)
    {
        case APPLY_FUNCTION:
        {
            if (sample_block.has(result_name))
                throw Exception("Column '" + result_name + "' already exists", ErrorCodes::DUPLICATE_COLUMN);

            bool all_const = true;

            ColumnNumbers arguments(argument_names.size());
            for (size_t i = 0; i < argument_names.size(); ++i)
            {
                arguments[i] = sample_block.getPositionByName(argument_names[i]);
                ColumnPtr col = sample_block.safeGetByPosition(arguments[i]).column;
                if (!col || !isColumnConst(*col))
                    all_const = false;
            }

            size_t result_position = sample_block.columns();
            sample_block.insert({nullptr, result_type, result_name});
            function = function_base->prepare(sample_block, arguments, result_position);

            if (auto * prepared_function = dynamic_cast<PreparedFunctionImpl *>(function.get()))
                prepared_function->createLowCardinalityResultCache(settings.max_threads);

            bool compile_expressions = false;
#if USE_EMBEDDED_COMPILER
            compile_expressions = settings.compile_expressions;
#endif
            /// If all arguments are constants, and function is suitable to be executed in 'prepare' stage - execute function.
            /// But if we compile expressions compiled version of this function maybe placed in cache,
            /// so we don't want to unfold non deterministic functions
            if (all_const && function_base->isSuitableForConstantFolding() && (!compile_expressions || function_base->isDeterministic()))
            {
                function->execute(sample_block, arguments, result_position, sample_block.rows(), true);

                /// If the result is not a constant, just in case, we will consider the result as unknown.
                ColumnWithTypeAndName & col = sample_block.safeGetByPosition(result_position);
                if (!isColumnConst(*col.column))
                {
                    col.column = nullptr;
                }
                else
                {
                    /// All constant (literal) columns in block are added with size 1.
                    /// But if there was no columns in block before executing a function, the result has size 0.
                    /// Change the size to 1.

                    if (col.column->empty())
                        col.column = col.column->cloneResized(1);
                }
            }

            break;
        }

        case ARRAY_JOIN:
        {
            for (const auto & name : array_joined_columns)
            {
                ColumnWithTypeAndName & current = sample_block.getByName(name.first);
                const auto * array_type = typeid_cast<const DataTypeArray *>(&*current.type);
                if (!array_type)
                    throw Exception("ARRAY JOIN requires array argument", ErrorCodes::TYPE_MISMATCH);
                current.type = array_type->getNestedType();
                current.column = nullptr;
            }

            break;
        }

        case JOIN:
        {
            /// TODO join_use_nulls setting

            for (const auto & col : columns_added_by_join)
                sample_block.insert(ColumnWithTypeAndName(nullptr, col.type, col.name));

            break;
        }

        case PROJECT:
        {
            Block new_block;

            for (size_t i = 0; i < projection_names.size(); ++i)
            {
                const std::string & name = projection_names[i];
                const std::string & alias = projection_aliases[i];
                ColumnWithTypeAndName column = sample_block.getByName(name);
                if (!alias.empty())
                    column.name = alias;
                new_block.insert(std::move(column));
            }

            sample_block.swap(new_block);
            break;
        }

        case ADD_ALIASES:
        {
            for (size_t i = 0; i < projection_names.size(); ++i)
            {
                const std::string & name = projection_names[i];
                const std::string & alias = projection_aliases[i];
                const ColumnWithTypeAndName & column = sample_block.getByName(name);
                if (!alias.empty() && !sample_block.has(alias))
                    sample_block.insert({column.column, column.type, alias});
            }
            break;
        }

        case REMOVE_COLUMN:
        {
            sample_block.erase(source_name);
            break;
        }

        case ADD_COLUMN:
        {
            if (sample_block.has(result_name))
                throw Exception("Column '" + result_name + "' already exists", ErrorCodes::DUPLICATE_COLUMN);

            sample_block.insert(ColumnWithTypeAndName(added_column, result_type, result_name));
            break;
        }

        case COPY_COLUMN:
        {
            const auto & source = sample_block.getByName(source_name);
            result_type = source.type;

            if (sample_block.has(result_name))
            {
                if (can_replace)
                {
                    auto & result = sample_block.getByName(result_name);
                    result.type = result_type;
                    result.column = source.column;
                }
                else
                    throw Exception("Column '" + result_name + "' already exists", ErrorCodes::DUPLICATE_COLUMN);
            }
            else
                sample_block.insert(ColumnWithTypeAndName(source.column, result_type, result_name));

            break;
        }
    }
}

namespace
{

/// There are two interfaces which can be used to execute expression actions: on block or on vector of columns.
/// The second one uses cache with headers from each step and assumes that blocks have the same structure.

class ActionsOnBlock
{
public:
    explicit ActionsOnBlock(Block & block_) : block(block_) {}

    const Block & getHeader() const { return block; }

    size_t executeFunction(
        const PreparedFunctionPtr & function,
        ColumnNumbers & arguments,
        bool dry_run,
        size_t num_rows,
        const NameWithPosition & result_name,
        const DataTypePtr & result_type)
    {
        size_t result_position = block.columns();
        block.insert({ nullptr, result_type, result_name});
        function->execute(block, arguments, result_position, num_rows, dry_run);
        return result_position;
    }

    size_t executeJoin(
        const Join & join,
        const Names & join_key_names_left,
        const NamesAndTypesList & columns_added_by_join,
        bool on_totals)
    {
        if (on_totals)
            join.joinTotals(block);
        else
            join.joinBlock(block, join_key_names_left, columns_added_by_join);

        return block.rows();
    }

    ColumnWithTypeAndName getByPosition(size_t position) const { return block.getByPosition(position); }
    void setType(const DataTypePtr & type, size_t position) { block.getByPosition(position).type = type; }

    ColumnPtr & getColumn(size_t position) { return block.getByPosition(position).column; }

    size_t getNumColumns() const { return block.columns(); }

    Block detach()
    {
        Block empty;
        empty.swap(block);
        return empty;
    }

    Block & getData() { return block; }

    void insertFrom(Block & from, size_t position, const std::string & alias)
    {
        auto column = from.getByPosition(position);
        if (!alias.empty())
            column.name = alias;

        block.insert(std::move(column));
    }

    void removeColumn(size_t pos) { block.erase(pos); }
    void insertColumn(const ColumnPtr & column, const DataTypePtr & type, const String & name)
    {
        block.insert({column, type, name});
    }

    const Block & getResultHeader() const { return block; }

private:
    Block & block;
};


class ActionsOnColumns
{
public:
    ActionsOnColumns(Block & header_, Block & result_header_, Columns & columns_)
        : header(header_), result_header(result_header_), columns(columns_) {}

    const Block & getHeader() const { return header; }

    size_t executeFunction(
            const PreparedFunctionPtr & function,
            ColumnNumbers & arguments,
            bool dry_run,
            size_t num_rows,
            const NameWithPosition &,
            const DataTypePtr &)
    {
        for (size_t i = 0; i < columns.size(); ++i)
            result_header.getByPosition(i).column.swap(columns[i]);

        size_t result_position = columns.size();
        function->execute(result_header, arguments, result_position, num_rows, dry_run);

        for (size_t i = 0; i < columns.size(); ++i)
            result_header.getByPosition(i).column.swap(columns[i]);

        columns.emplace_back(std::move(result_header.getByPosition(result_position).column));

        return result_position;
    }

    size_t executeJoin(
        const Join & join,
        const Names & join_key_names_left,
        const NamesAndTypesList & columns_added_by_join,
        bool on_totals)
    {
        auto block = header.cloneWithColumns(columns);

        if (on_totals)
            join.joinTotals(block);
        else
            join.joinBlock(block, join_key_names_left, columns_added_by_join);

        columns.resize(block.columns());

        size_t num_rows = block.rows();

        for (size_t i = 0, size = columns.size(); i < size; ++i)
            block.getByPosition(i).column.swap(columns[i]);

        return num_rows;
    }

    ColumnWithTypeAndName getByPosition(size_t position) const
    {
        auto res = header.getByPosition(position);
        res.column = columns[position];
        return res;
    }

    void setType(const DataTypePtr &, size_t) {}

    ColumnPtr & getColumn(size_t position) { return columns[position]; }

    size_t getNumColumns() const { return header.columns(); }

    Columns detach()
    {
        Columns empty;
        empty.swap(columns);
        return empty;
    }

    Columns & getData() { return columns; }

    void insertFrom(Columns & from, size_t position, const std::string &)
    {
        columns.emplace_back(from[position]);
    }

    void removeColumn(size_t pos) { columns.erase(columns.begin() + pos); }
    void insertColumn(const ColumnPtr & column, const DataTypePtr &, const String &)
    {
        columns.emplace_back(column);
    }

    const Block & getResultHeader() const { return result_header; }

private:
    Block & header;
    Block & result_header;
    Columns & columns;
};

}

template <typename Container>
void ExpressionAction::execute(
    Container & container,
    size_t & num_rows,
    ColumnNumbers & index,
    const EnumeratedColumns & enumerated_columns,
    bool dry_run) const
{
    /*
     * Double-indexation schema is used.
     * Map `enumerated_columns` contains all columns which could be used in actions.
     * Each of this column has unique number 0 to enumerated_columns.size() - 1.
     *
     * Index array contains positions in block for each enumerated column (or INDEX_NOT_FOUND).
     * Each action also affects index array.
     *
     * Action can be executed on columns or on block itself (in case if execute_on_block is true).
     * When action is executed on columns, block structure remains unchanged.
     * Otherwise, columns argument is ignored and block is changed (which also allows to get header for the next step).
     */

    auto checkPosition = [](const NameWithPosition & name)
    {
        if (unlikely(name.position == INDEX_NOT_FOUND))
            throw Exception("Position was not set for " + name.name + " column", ErrorCodes::LOGICAL_ERROR);
    };

    auto getIndex = [&](const NameWithPosition & name)
    {
        checkPosition(name);
        return index[name.position];
    };

    if (type == REMOVE_COLUMN || type == COPY_COLUMN)
        if (getIndex(source_name) == INDEX_NOT_FOUND)
            throw Exception("Not found column '" + source_name + "'. There are columns: " + container.getHeader().dumpNames(),
                            ErrorCodes::NOT_FOUND_COLUMN_IN_BLOCK);

    if (type == ADD_COLUMN || (type == COPY_COLUMN && !can_replace) || type == APPLY_FUNCTION)
        if (getIndex(result_name) != INDEX_NOT_FOUND)
            throw Exception("Column '" + result_name + "' already exists", ErrorCodes::DUPLICATE_COLUMN);

    switch (type)
    {
        case APPLY_FUNCTION:
        {
            ColumnNumbers arguments(argument_names.size());
            for (size_t i = 0; i < argument_names.size(); ++i)
            {
                auto pos = getIndex(argument_names[i]);
                arguments[i] = pos;

                if (pos == INDEX_NOT_FOUND)
                    throw Exception("Not found column: '" + argument_names[i] + "'",
                                    ErrorCodes::NOT_FOUND_COLUMN_IN_BLOCK);
            }

            ProfileEvents::increment(ProfileEvents::FunctionExecute);
            if (is_function_compiled)
                ProfileEvents::increment(ProfileEvents::CompiledFunctionExecute);

            auto result = container.executeFunction(function, arguments, dry_run, num_rows, result_name, result_type);
            index[result_name.position] = result;
            break;
        }

        case ARRAY_JOIN:
        {
            if (array_joined_columns.empty())
                throw Exception("No arrays to join", ErrorCodes::LOGICAL_ERROR);

            if (unaligned_array_join)
            {
                /// Resize all array joined columns to the longest one, (at least 1 if LEFT ARRAY JOIN), padded with default values.
                auto uint64 = std::make_shared<DataTypeUInt64>();
                ColumnWithTypeAndName column_of_max_length;
                if (array_join_is_left)
                    column_of_max_length = ColumnWithTypeAndName(uint64->createColumnConst(num_rows, 1u), uint64, {});
                else
                    column_of_max_length = ColumnWithTypeAndName(uint64->createColumnConst(num_rows, 0u), uint64, {});

                for (const auto & name : array_joined_columns)
                {
                    auto src_index = index[name.second];
                    auto src_col = container.getByPosition(src_index);

                    /// Calculate length(array).
                    Block tmp_block{src_col, {{}, uint64, {}}};
                    function_length->build({src_col})->execute(tmp_block, {0}, 1, num_rows);

                    /// column_of_max_length = max(length(array), column_of_max_length)
                    Block tmp_block2{
                        column_of_max_length, tmp_block.safeGetByPosition(1), {{}, uint64, {}}};
                    function_greatest->build({column_of_max_length, tmp_block.safeGetByPosition(1)})->execute(tmp_block2, {0, 1}, 2, num_rows);
                    column_of_max_length = tmp_block2.safeGetByPosition(2);
                }

                for (const auto & name : array_joined_columns)
                {
                    auto src_index = index[name.second];
                    auto src_col = container.getByPosition(src_index);

                    /// arrayResize(src_col, column_of_max_length)
                    Block tmp_block{src_col, column_of_max_length, {{}, src_col.type, {}}};
                    function_arrayResize->build({src_col, column_of_max_length})->execute(tmp_block, {0, 1}, 2, num_rows);
                    container.getColumn(src_index) = tmp_block.safeGetByPosition(2).column;
                }
            }
            else if (array_join_is_left)
            {
                for (const auto & name : array_joined_columns)
                {
                    auto src_index = index[name.second];
                    auto src_col = container.getByPosition(src_index);

                    /// array = emptyArrayToSingle(array)
                    Block tmp_block{src_col, {{}, src_col.type, {}}};
                    function_builder->build({src_col})->execute(tmp_block, {0}, 1, src_col.column->size(), dry_run);
                    container.getColumn(src_index) = tmp_block.safeGetByPosition(1).column;
                }
            }

            ColumnPtr any_array_ptr = container.getColumn(index[array_joined_columns.begin()->second])->convertToFullColumnIfConst();
            const auto * any_array = typeid_cast<const ColumnArray *>(&*any_array_ptr);
            if (!any_array)
                throw Exception("ARRAY JOIN of not array: " + array_joined_columns.begin()->first, ErrorCodes::TYPE_MISMATCH);

            size_t num_columns = container.getNumColumns();
            for (size_t i = 0; i < num_columns; ++i)
            {
                ColumnWithTypeAndName current = container.getByPosition(i);
                auto & column = container.getColumn(i);

                if (array_joined_columns.count(current.name))
                {
                    if (!typeid_cast<const DataTypeArray *>(&*current.type))
                        throw Exception("ARRAY JOIN of not array: " + current.name, ErrorCodes::TYPE_MISMATCH);

                    ColumnPtr array_ptr = column->convertToFullColumnIfConst();

                    const ColumnArray & array = typeid_cast<const ColumnArray &>(*array_ptr);
                    if (!unaligned_array_join && !array.hasEqualOffsets(typeid_cast<const ColumnArray &>(*any_array_ptr)))
                        throw Exception("Sizes of ARRAY-JOIN-ed arrays do not match", ErrorCodes::SIZES_OF_ARRAYS_DOESNT_MATCH);

                    column = typeid_cast<const ColumnArray &>(*array_ptr).getDataPtr();
                    container.setType(typeid_cast<const DataTypeArray &>(*current.type).getNestedType(), i);
                }
                else
                {
                    column = column->replicate(any_array->getOffsets());
                }

                if (i == 0)
                    num_rows = column->size();
            }

            break;
        }

        case JOIN:
        {
            /// TODO: support interface with columns vector for JOIN.
            num_rows = container.executeJoin(*join, join_key_names_left, columns_added_by_join, false);
            index = makeIndex(container.getResultHeader(), enumerated_columns);

            break;
        }

        case PROJECT:
        {
            auto data = container.detach();
            ColumnNumbers new_index(index.size(), INDEX_NOT_FOUND);

            for (size_t i = 0; i < projection_names.size(); ++i)
            {
                const std::string & alias = projection_aliases[i];
                auto pos = getIndex(projection_names[i]);

                container.insertFrom(data, pos, alias);

                if (alias.empty())
                {
                    checkPosition(projection_names[i]);
                    new_index[projection_names[i].position] = i;
                }
                else
                {
                    checkPosition(projection_aliases[i]);
                    new_index[projection_aliases[i].position] = i;
                }
            }

            index.swap(new_index);
            break;
        }

        case ADD_ALIASES:
        {
            size_t num_columns = container.getNumColumns();
            auto & data = container.getData();

            for (size_t i = 0; i < projection_names.size(); ++i)
            {
                const std::string & alias = projection_aliases[i];

                if (alias.empty() || getIndex(projection_aliases[i]) != INDEX_NOT_FOUND)
                    continue;

                auto pos = getIndex(projection_names[i]);
                index[projection_aliases[i].position] = num_columns;
                ++num_columns;

                container.insertFrom(data, pos, alias);
            }
            break;
        }

        case REMOVE_COLUMN:
        {
            auto pos = getIndex(source_name);
            container.removeColumn(pos);
            index[source_name.position] = INDEX_NOT_FOUND;

            for (auto & val : index)
                if (val > pos && val != INDEX_NOT_FOUND)
                    --val;

            break;
        }

        case ADD_COLUMN:
        {
            auto pos = result_name.position;
            index[pos] = container.getNumColumns();

            container.insertColumn(added_column->cloneResized(num_rows), result_type, result_name);
            break;
        }

        case COPY_COLUMN:
        {
            auto dst_pos = getIndex(result_name);
            auto src_pos = getIndex(source_name);

            if (can_replace && dst_pos != INDEX_NOT_FOUND)
            {
<<<<<<< HEAD
                container.getColumn(dst_pos) = container.getColumn(src_pos);
                container.setType(result_type, dst_pos);
            }
            else
            {
                index[result_name.position] = container.getNumColumns();
                container.insertColumn(container.getColumn(src_pos), result_type, result_name);
=======
                auto & result = block.getByName(result_name);
                const auto & source = block.getByName(source_name);
                result.type = source.type;
                result.column = source.column;
            }
            else
            {
                const auto & source_column = block.getByName(source_name);
                block.insert({source_column.column, source_column.type, result_name});
>>>>>>> 7bb38749
            }

            break;
        }
    }
}


ColumnNumbers ExpressionAction::makeIndex(const Block & block, const EnumeratedColumns & enumerated_columns)
{
    ColumnNumbers index(enumerated_columns.size(), INDEX_NOT_FOUND);

    for (size_t i = 0, size = block.columns(); i < size; ++i)
    {
        const auto & column = block.getByPosition(i);
        auto it = enumerated_columns.find(column.name);
        if (it != enumerated_columns.end())
            index[it->second] = i;
    }

    return index;
}


template <typename Container>
void ExpressionAction::executeOnTotals(
    Container & container,
    ColumnNumbers & index,
    const EnumeratedColumns & enumerated_columns) const
{
    if (type != JOIN)
    {
        size_t num_rows = 1;
        execute(container, num_rows, index, enumerated_columns, false);
    }
    else
    {
        container.executeJoin(*join, join_key_names_left, columns_added_by_join, true);
        index = makeIndex(container.getResultHeader(), enumerated_columns);
    }
}


std::string ExpressionAction::toString() const
{
    std::stringstream ss;
    switch (type)
    {
        case ADD_COLUMN:
            ss << "ADD " << result_name.name << " "
                << (result_type ? result_type->getName() : "(no type)") << " "
                << (added_column ? added_column->getName() : "(no column)");
            break;

        case REMOVE_COLUMN:
            ss << "REMOVE " << source_name.name;
            break;

        case COPY_COLUMN:
            ss << "COPY " << result_name.name << " = " << source_name.name;
            if (can_replace)
                ss << " (can replace)";
            break;

        case APPLY_FUNCTION:
            ss << "FUNCTION " << result_name.name << " " << (is_function_compiled ? "[compiled] " : "")
                << (result_type ? result_type->getName() : "(no type)") << " = "
                << (function_base ? function_base->getName() : "(no function)") << "(";
            for (size_t i = 0; i < argument_names.size(); ++i)
            {
                if (i)
                    ss << ", ";
                ss << argument_names[i].name;
            }
            ss << ")";
            break;

        case ARRAY_JOIN:
            ss << (array_join_is_left ? "LEFT " : "") << "ARRAY JOIN ";
            for (auto it = array_joined_columns.begin(); it != array_joined_columns.end(); ++it)
            {
                if (it != array_joined_columns.begin())
                    ss << ", ";
                ss << it->first;
            }
            break;

        case JOIN:
            ss << "JOIN ";
            for (auto it = columns_added_by_join.begin(); it != columns_added_by_join.end(); ++it)
            {
                if (it != columns_added_by_join.begin())
                    ss << ", ";
                ss << it->name;
            }
            break;

        case PROJECT: [[fallthrough]];
        case ADD_ALIASES:
            ss << (type == PROJECT ? "PROJECT " : "ADD_ALIASES ");
            for (size_t i = 0; i < projection_names.size(); ++i)
            {
                if (i)
                    ss << ", ";
                ss << projection_names[i].name;
                if (!projection_aliases[i].name.empty() && projection_aliases[i].name != projection_names[i].name)
                    ss << " AS " << projection_aliases[i].name;
            }
            break;
    }

    return ss.str();
}

template <typename Container>
void ExpressionActions::checkLimits(Container & container) const
{
    const Block & header = container.getResultHeader();

    if (settings.max_temporary_columns && header.columns() > settings.max_temporary_columns)
        throw Exception("Too many temporary columns: " + header.dumpNames()
            + ". Maximum: " + settings.max_temporary_columns.toString(),
            ErrorCodes::TOO_MANY_TEMPORARY_COLUMNS);

    if (settings.max_temporary_non_const_columns)
    {
        size_t non_const_columns = 0;
        for (size_t i = 0, size = header.columns(); i < size; ++i)
            if (container.getColumn(i) && !isColumnConst(*container.getColumn(i)))
                ++non_const_columns;

        if (non_const_columns > settings.max_temporary_non_const_columns)
        {
            std::stringstream list_of_non_const_columns;
            for (size_t i = 0, size = header.columns(); i < size; ++i)
                if (container.getColumn(i) && !isColumnConst(*container.getColumn(i)))
                    list_of_non_const_columns << "\n" << header.safeGetByPosition(i).name;

            throw Exception("Too many temporary non-const columns:" + list_of_non_const_columns.str()
                + ". Maximum: " + settings.max_temporary_non_const_columns.toString(),
                ErrorCodes::TOO_MANY_TEMPORARY_NON_CONST_COLUMNS);
        }
    }
}

void ExpressionActions::addInput(const ColumnWithTypeAndName & column)
{
    input_columns.emplace_back(column.name, column.type);
    sample_block.insert(column);
}

void ExpressionActions::addInput(const NameAndTypePair & column)
{
    addInput(ColumnWithTypeAndName(nullptr, column.type, column.name));
}

void ExpressionActions::add(const ExpressionAction & action, Names & out_new_columns)
{
    addImpl(action, out_new_columns);
}

void ExpressionActions::add(const ExpressionAction & action)
{
    Names new_names;
    addImpl(action, new_names);
}

void ExpressionActions::addImpl(ExpressionAction action, Names & new_names)
{
    if (!action.result_name.name.empty())
        new_names.push_back(action.result_name);

    for (auto & name : action.array_joined_columns)
        new_names.push_back(name.first);

    /// Compiled functions are custom functions and them don't need building
    if (action.type == ExpressionAction::APPLY_FUNCTION && !action.is_function_compiled)
    {
        if (sample_block.has(action.result_name))
            throw Exception("Column '" + action.result_name + "' already exists", ErrorCodes::DUPLICATE_COLUMN);

        ColumnsWithTypeAndName arguments(action.argument_names.size());
        for (size_t i = 0; i < action.argument_names.size(); ++i)
        {
            if (!sample_block.has(action.argument_names[i]))
                throw Exception("Unknown identifier: '" + action.argument_names[i] + "'", ErrorCodes::UNKNOWN_IDENTIFIER);
            arguments[i] = sample_block.getByName(action.argument_names[i]);
        }

        action.function_base = action.function_builder->build(arguments);
        action.result_type = action.function_base->getReturnType();
    }

    if (action.type == ExpressionAction::ADD_ALIASES)
        for (const auto & name : action.projection_aliases)
            new_names.emplace_back(name);

    action.prepare(sample_block, settings);
    actions.push_back(action);
    actions.back().enumerateColumns(enumerated_columns);
}

void ExpressionActions::prependProjectInput()
{
    actions.insert(actions.begin(), ExpressionAction::project(getRequiredColumns()));
    actions[0].enumerateColumns(enumerated_columns);
}

void ExpressionActions::prependArrayJoin(const ExpressionAction & action, const Block & sample_block_before)
{
    if (action.type != ExpressionAction::ARRAY_JOIN)
        throw Exception("ARRAY_JOIN action expected", ErrorCodes::LOGICAL_ERROR);

    NameSet array_join_set;
    for (auto & name : action.array_joined_columns)
        array_join_set.insert(name.first);

    for (auto & it : input_columns)
    {
        if (array_join_set.count(it.name))
        {
            array_join_set.erase(it.name);
            it.type = std::make_shared<DataTypeArray>(it.type);
        }
    }
    for (const std::string & name : array_join_set)
    {
        input_columns.emplace_back(name, sample_block_before.getByName(name).type);
        actions.insert(actions.begin(), ExpressionAction::removeColumn(name));
        actions[0].enumerateColumns(enumerated_columns);
    }

    actions.insert(actions.begin(), action);
    actions[0].enumerateColumns(enumerated_columns);
    optimizeArrayJoin();
}


bool ExpressionActions::popUnusedArrayJoin(const Names & required_columns, ExpressionAction & out_action)
{
    if (actions.empty() || actions.back().type != ExpressionAction::ARRAY_JOIN)
        return false;
    NameSet required_set(required_columns.begin(), required_columns.end());
    for (const auto & name : actions.back().array_joined_columns)
    {
        if (required_set.count(name.first))
            return false;
    }
    for (const auto & name : actions.back().array_joined_columns)
    {
        DataTypePtr & type = sample_block.getByName(name.first).type;
        type = std::make_shared<DataTypeArray>(type);
    }
    out_action = actions.back();
    actions.pop_back();
    return true;
}

void ExpressionActions::execute(Block & block, bool dry_run) const
{
    Columns columns;
    size_t num_rows = block.rows();
    auto index = ExpressionAction::makeIndex(block, enumerated_columns);

    ActionsOnBlock container(block);

    for (auto & action : actions)
    {
        action.execute(container, num_rows, index, enumerated_columns, dry_run);
        checkLimits(container);
    }
}

void ExpressionActions::execute(const Block & header, Columns & columns, size_t & num_rows, Cache & cache, bool dry_run) const
{
    if (!cache.is_initialized)
    {
        cache.is_initialized = true;
        cache.headers.clear();
        cache.headers.reserve(actions.size() + 1);
        cache.headers.emplace_back(header);

        auto index = ExpressionAction::makeIndex(header, enumerated_columns);
        auto block = header.cloneWithColumns(columns);

        /// Must copy because local index will be changed.
        cache.index = index;

        ActionsOnBlock container(block);

        for (auto & action : actions)
        {
            action.execute(container, num_rows, index, enumerated_columns, dry_run);
            checkLimits(container);
            cache.headers.emplace_back(block.cloneEmpty());
        }

        columns = block.getColumns();
    }
    else
    {
        cache.index_buf = cache.index;

        for (size_t i = 0, size = actions.size(); i < size; ++i)
        {
            ActionsOnColumns container(cache.headers[i], cache.headers[i + 1], columns);

            actions[i].execute(container, num_rows, cache.index_buf, enumerated_columns, dry_run);
            checkLimits(container);
        }
    }
}

bool ExpressionActions::hasTotalsInJoin() const
{
    bool has_totals_in_join = false;
    for (const auto & action : actions)
    {
        if (action.join && action.join->hasTotals())
        {
            has_totals_in_join = true;
            break;
        }
    }

    return has_totals_in_join;
}

void ExpressionActions::executeOnTotals(Block & block) const
{
    /// If there is `totals` in the subquery for JOIN, but we do not have totals, then take the block with the default values instead of `totals`.
    if (!block)
    {
        if (hasTotalsInJoin())
        {
            for (const auto & name_and_type : input_columns)
            {
                auto column = name_and_type.type->createColumn();
                column->insertDefault();
                block.insert(ColumnWithTypeAndName(std::move(column), name_and_type.type, name_and_type.name));
            }
        }
        else
            return; /// There's nothing to JOIN.
    }

    Columns columns;
    auto index = ExpressionAction::makeIndex(block, enumerated_columns);

    ActionsOnBlock container(block);

    for (auto & action : actions)
    {
        action.executeOnTotals(container, index, enumerated_columns);
        checkLimits(container);
    }
}

std::string ExpressionActions::getSmallestColumn(const NamesAndTypesList & columns)
{
    std::optional<size_t> min_size;
    String res;

    for (const auto & column : columns)
    {
        /// @todo resolve evil constant
        size_t size = column.type->haveMaximumSizeOfValue() ? column.type->getMaximumSizeOfValueInMemory() : 100;

        if (!min_size || size < *min_size)
        {
            min_size = size;
            res = column.name;
        }
    }

    if (!min_size)
        throw Exception("No available columns", ErrorCodes::LOGICAL_ERROR);

    return res;
}

void ExpressionActions::finalize(const Names & output_columns)
{
    NameSet final_columns;
    for (const auto & name : output_columns)
    {
        if (!sample_block.has(name))
            throw Exception("Unknown column: " + name + ", there are only columns "
                            + sample_block.dumpNames(), ErrorCodes::UNKNOWN_IDENTIFIER);
        final_columns.insert(name);
    }

#if USE_EMBEDDED_COMPILER
    /// This has to be done before removing redundant actions and inserting REMOVE_COLUMNs
    /// because inlining may change dependency sets.
    if (settings.compile_expressions)
        compileFunctions(actions, output_columns, sample_block, compilation_cache, settings.min_count_to_compile_expression);
#endif

    /// Which columns are needed to perform actions from the current to the last.
    NameSet needed_columns = final_columns;
    /// Which columns nobody will touch from the current action to the last.
    NameSet unmodified_columns;

    {
        NamesAndTypesList sample_columns = sample_block.getNamesAndTypesList();
        for (const auto & name_and_type : sample_columns)
            unmodified_columns.insert(name_and_type.name);
    }

    /// Let's go from the end and maintain set of required columns at this stage.
    /// We will throw out unnecessary actions, although usually they are absent by construction.
    for (int i = static_cast<int>(actions.size()) - 1; i >= 0; --i)
    {
        ExpressionAction & action = actions[i];
        Names in = action.getNeededColumns();

        if (action.type == ExpressionAction::PROJECT)
        {
            needed_columns = NameSet(in.begin(), in.end());
            unmodified_columns.clear();
        }
        else if (action.type == ExpressionAction::ADD_ALIASES)
        {
            needed_columns.insert(in.begin(), in.end());
            for (auto & name : action.projection_aliases)
            {
                auto it = unmodified_columns.find(name);
                if (it != unmodified_columns.end())
                    unmodified_columns.erase(it);
            }
        }
        else if (action.type == ExpressionAction::ARRAY_JOIN)
        {
            /// Do not ARRAY JOIN columns that are not used anymore.
            /// Usually, such columns are not used until ARRAY JOIN, and therefore are ejected further in this function.
            /// We will not remove all the columns so as not to lose the number of rows.
            for (auto it = action.array_joined_columns.begin(); it != action.array_joined_columns.end();)
            {
                bool need = needed_columns.count(it->first);
                if (!need && action.array_joined_columns.size() > 1)
                {
                    action.array_joined_columns.erase(it++);
                }
                else
                {
                    needed_columns.insert(it->first);
                    unmodified_columns.erase(it->first);

                    /// If no ARRAY JOIN results are used, forcibly leave an arbitrary column at the output,
                    ///  so you do not lose the number of rows.
                    if (!need)
                        final_columns.insert(it->first);

                    ++it;
                }
            }
        }
        else
        {
            std::string out = action.result_name;
            if (!out.empty())
            {
                /// If the result is not used and there are no side effects, throw out the action.
                if (!needed_columns.count(out) &&
                    (action.type == ExpressionAction::APPLY_FUNCTION
                    || action.type == ExpressionAction::ADD_COLUMN
                    || action.type == ExpressionAction::COPY_COLUMN))
                {
                    actions.erase(actions.begin() + i);

                    if (unmodified_columns.count(out))
                    {
                        sample_block.erase(out);
                        unmodified_columns.erase(out);
                    }

                    continue;
                }

                unmodified_columns.erase(out);
                needed_columns.erase(out);

                /** If the function is a constant expression, then replace the action by adding a column-constant - result.
                  * That is, we perform constant folding.
                  */
                if (action.type == ExpressionAction::APPLY_FUNCTION && sample_block.has(out))
                {
                    auto & result = sample_block.getByName(out);
                    if (result.column)
                    {
                        action.type = ExpressionAction::ADD_COLUMN;
                        action.result_type = result.type;
                        action.added_column = result.column;
                        action.function_builder = nullptr;
                        action.function_base = nullptr;
                        action.function = nullptr;
                        action.argument_names.clear();
                        in.clear();
                    }
                }
            }

            needed_columns.insert(in.begin(), in.end());
        }
    }


    /// 1) Sometimes we don't need any columns to perform actions and sometimes actions doesn't produce any columns as result.
    /// But Block class doesn't store any information about structure itself, it uses information from column.
    /// If we remove all columns from input or output block we will lose information about amount of rows in it.
    /// To avoid this situation we always leaving one of the columns in required columns (input)
    /// and output column. We choose that "redundant" column by size with help of getSmallestColumn.
    ///
    /// 2) Sometimes we have to read data from different Storages to execute query.
    /// For example in 'remote' function which requires to read data from local table (for example MergeTree) and
    /// remote table (doesn't know anything about it).
    ///
    /// If we have combination of two previous cases, our heuristic from (1) can choose absolutely different columns,
    /// so generated streams with these actions will have different headers. To avoid this we addionaly rename our "redundant" column
    /// to DUMMY_COLUMN_NAME with help of COPY_COLUMN action and consequent remove of original column.
    /// It doesn't affect any logic, but all streams will have same "redundant" column in header called "_dummy".

    /// Also, it seems like we will always have same type (UInt8) of "redundant" column, but it's not obvious.

    bool dummy_column_copied = false;


    /// We will not throw out all the input columns, so as not to lose the number of rows in the block.
    if (needed_columns.empty() && !input_columns.empty())
    {
        auto colname = getSmallestColumn(input_columns);
        needed_columns.insert(colname);
        actions.insert(actions.begin(), ExpressionAction::copyColumn(colname, DUMMY_COLUMN_NAME, true));
        dummy_column_copied = true;
    }

    /// We will not leave the block empty so as not to lose the number of rows in it.
    if (final_columns.empty() && !input_columns.empty())
    {
        auto colname = getSmallestColumn(input_columns);
        final_columns.insert(DUMMY_COLUMN_NAME);
        if (!dummy_column_copied) /// otherwise we already have this column
            actions.insert(actions.begin(), ExpressionAction::copyColumn(colname, DUMMY_COLUMN_NAME, true));
    }

    for (auto it = input_columns.begin(); it != input_columns.end();)
    {
        auto it0 = it;
        ++it;
        if (!needed_columns.count(it0->name))
        {
            if (unmodified_columns.count(it0->name))
                sample_block.erase(it0->name);
            input_columns.erase(it0);
        }
    }

/*    std::cerr << "\n";
      for (const auto & action : actions)
          std::cerr << action.toString() << "\n";
      std::cerr << "\n";*/

    /// Deletes unnecessary temporary columns.

    /// If the column after performing the function `refcount = 0`, it can be deleted.
    std::map<String, int> columns_refcount;

    for (const auto & name : final_columns)
        ++columns_refcount[name];

    for (const auto & action : actions)
    {
        if (!action.source_name.name.empty())
            ++columns_refcount[action.source_name];

        for (const auto & name : action.argument_names)
            ++columns_refcount[name];

        for (const auto & name : action.projection_names)
            ++columns_refcount[name];
    }

    Actions new_actions;
    new_actions.reserve(actions.size());

    for (const auto & action : actions)
    {
        new_actions.push_back(action);

        auto process = [&] (const String & name)
        {
            auto refcount = --columns_refcount[name];
            if (refcount <= 0)
            {
                new_actions.push_back(ExpressionAction::removeColumn(name));
                new_actions.back().enumerateColumns(enumerated_columns);
                if (sample_block.has(name))
                    sample_block.erase(name);
            }
        };

        if (!action.source_name.name.empty())
            process(action.source_name);

        for (const auto & name : action.argument_names)
            process(name);

        /// For `projection`, there is no reduction in `refcount`, because the `project` action replaces the names of the columns, in effect, already deleting them under the old names.
    }

    actions.swap(new_actions);

/*    std::cerr << "\n";
    for (const auto & action : actions)
        std::cerr << action.toString() << "\n";
    std::cerr << "\n";*/

    optimizeArrayJoin();
    ActionsOnBlock container(sample_block);
    checkLimits(container);
}


std::string ExpressionActions::dumpActions() const
{
    std::stringstream ss;

    ss << "input:\n";
    for (const auto & input_column : input_columns)
        ss << input_column.name << " " << input_column.type->getName() << "\n";

    ss << "\nactions:\n";
    for (auto & action : actions)
        ss << action.toString() << '\n';

    ss << "\noutput:\n";
    NamesAndTypesList output_columns = sample_block.getNamesAndTypesList();
    for (const auto & output_column : output_columns)
        ss << output_column.name << " " << output_column.type->getName() << "\n";

    return ss.str();
}

void ExpressionActions::optimizeArrayJoin()
{
    const size_t NONE = actions.size();
    size_t first_array_join = NONE;

    /// Columns that need to be evaluated for arrayJoin.
    /// Actions for adding them can not be moved to the left of the arrayJoin.
    NameSet array_joined_columns;

    /// Columns needed to evaluate arrayJoin or those that depend on it.
    /// Actions to delete them can not be moved to the left of the arrayJoin.
    NameSet array_join_dependencies;

    for (size_t i = 0; i < actions.size(); ++i)
    {
        /// Do not move the action to the right of the projection (the more that they are not usually there).
        if (actions[i].type == ExpressionAction::PROJECT)
            break;

        bool depends_on_array_join = false;
        Names needed;

        if (actions[i].type == ExpressionAction::ARRAY_JOIN)
        {
            depends_on_array_join = true;
            needed = actions[i].getNeededColumns();
        }
        else
        {
            if (first_array_join == NONE)
                continue;

            needed = actions[i].getNeededColumns();

            for (const auto & column : needed)
            {
                if (array_joined_columns.count(column))
                {
                    depends_on_array_join = true;
                    break;
                }
            }
        }

        if (depends_on_array_join)
        {
            if (first_array_join == NONE)
                first_array_join = i;

            if (!actions[i].result_name.name.empty())
                array_joined_columns.insert(actions[i].result_name);

            for (auto & name : actions[i].array_joined_columns)
                array_joined_columns.insert(name.first);

            array_join_dependencies.insert(needed.begin(), needed.end());
        }
        else
        {
            bool can_move = false;

            if (actions[i].type == ExpressionAction::REMOVE_COLUMN)
            {
                /// If you delete a column that is not needed for arrayJoin (and those who depend on it), you can delete it before arrayJoin.
                can_move = !array_join_dependencies.count(actions[i].source_name);
            }
            else
            {
                /// If the action does not delete the columns and does not depend on the result of arrayJoin, you can make it until arrayJoin.
                can_move = true;
            }

            /// Move the current action to the position just before the first arrayJoin.
            if (can_move)
            {
                /// Move the i-th element to the position `first_array_join`.
                std::rotate(actions.begin() + first_array_join, actions.begin() + i, actions.begin() + i + 1);
                ++first_array_join;
            }
        }
    }
}


BlockInputStreamPtr ExpressionActions::createStreamWithNonJoinedDataIfFullOrRightJoin(const Block & source_header, UInt64 max_block_size) const
{
    for (const auto & action : actions)
        if (action.join && isRightOrFull(action.join->getKind()))
            return action.join->createStreamWithNonJoinedRows(
                source_header, action.join_key_names_left, action.columns_added_by_join, max_block_size);

    return {};
}


/// It is not important to calculate the hash of individual strings or their concatenation
UInt128 ExpressionAction::ActionHash::operator()(const ExpressionAction & action) const
{
    SipHash hash;
    hash.update(action.type);
    hash.update(action.is_function_compiled);
    switch (action.type)
    {
        case ADD_COLUMN:
            hash.update(action.result_name);
            if (action.result_type)
                hash.update(action.result_type->getName());
            if (action.added_column)
                hash.update(action.added_column->getName());
            break;
        case REMOVE_COLUMN:
            hash.update(action.source_name);
            break;
        case COPY_COLUMN:
            hash.update(action.result_name);
            hash.update(action.source_name);
            break;
        case APPLY_FUNCTION:
            hash.update(action.result_name);
            if (action.result_type)
                hash.update(action.result_type->getName());
            if (action.function_base)
            {
                hash.update(action.function_base->getName());
                for (const auto & arg_type : action.function_base->getArgumentTypes())
                    hash.update(arg_type->getName());
            }
            for (const auto & arg_name : action.argument_names)
                hash.update(arg_name);
            break;
        case ARRAY_JOIN:
            hash.update(action.array_join_is_left);
            for (const auto & col : action.array_joined_columns)
                hash.update(col);
            break;
        case JOIN:
            for (const auto & col : action.columns_added_by_join)
                hash.update(col.name);
            break;
        case PROJECT:
            for (const auto & name : action.projection_names)
                hash.update(name);
            for (const auto & name : action.projection_aliases)
                hash.update(name);
            break;
        case ADD_ALIASES:
            break;
    }
    UInt128 result;
    hash.get128(result.low, result.high);
    return result;
}

bool ExpressionAction::operator==(const ExpressionAction & other) const
{
    if (result_type != other.result_type)
    {
        if (result_type == nullptr || other.result_type == nullptr)
            return false;
        else if (!result_type->equals(*other.result_type))
            return false;
    }

    if (function_base != other.function_base)
    {
        if (function_base == nullptr || other.function_base == nullptr)
            return false;
        else if (function_base->getName() != other.function_base->getName())
            return false;

        const auto & my_arg_types = function_base->getArgumentTypes();
        const auto & other_arg_types = other.function_base->getArgumentTypes();
        if (my_arg_types.size() != other_arg_types.size())
            return false;

        for (size_t i = 0; i < my_arg_types.size(); ++i)
            if (!my_arg_types[i]->equals(*other_arg_types[i]))
                return false;
    }

    if (added_column != other.added_column)
    {
        if (added_column == nullptr || other.added_column == nullptr)
            return false;
        else if (added_column->getName() != other.added_column->getName())
            return false;
    }

    return source_name == other.source_name
        && result_name == other.result_name
        && argument_names == other.argument_names
        && array_joined_columns == other.array_joined_columns
        && array_join_is_left == other.array_join_is_left
        && join == other.join
        && join_key_names_left == other.join_key_names_left
        && columns_added_by_join == other.columns_added_by_join
        && projection_names == other.projection_names
        && projection_aliases == other.projection_aliases
        && is_function_compiled == other.is_function_compiled;
}

void ExpressionActionsChain::addStep()
{
    if (steps.empty())
        throw Exception("Cannot add action to empty ExpressionActionsChain", ErrorCodes::LOGICAL_ERROR);

    ColumnsWithTypeAndName columns = steps.back().actions->getSampleBlock().getColumnsWithTypeAndName();
    steps.push_back(Step(std::make_shared<ExpressionActions>(columns, context)));
}

void ExpressionActionsChain::finalize()
{
    /// Finalize all steps. Right to left to define unnecessary input columns.
    for (int i = static_cast<int>(steps.size()) - 1; i >= 0; --i)
    {
        Names required_output = steps[i].required_output;
        std::unordered_map<String, size_t> required_output_indexes;
        for (size_t j = 0; j < required_output.size(); ++j)
            required_output_indexes[required_output[j]] = j;
        auto & can_remove_required_output = steps[i].can_remove_required_output;

        if (i + 1 < static_cast<int>(steps.size()))
        {
            const NameSet & additional_input = steps[i + 1].additional_input;
            for (const auto & it : steps[i + 1].actions->getRequiredColumnsWithTypes())
            {
                if (additional_input.count(it.name) == 0)
                {
                    auto iter = required_output_indexes.find(it.name);
                    if (iter == required_output_indexes.end())
                        required_output.push_back(it.name);
                    else if (!can_remove_required_output.empty())
                        can_remove_required_output[iter->second] = false;
                }
            }
        }
        steps[i].actions->finalize(required_output);
    }

    /// When possible, move the ARRAY JOIN from earlier steps to later steps.
    for (size_t i = 1; i < steps.size(); ++i)
    {
        ExpressionAction action;
        if (steps[i - 1].actions->popUnusedArrayJoin(steps[i - 1].required_output, action))
            steps[i].actions->prependArrayJoin(action, steps[i - 1].actions->getSampleBlock());
    }

    /// Adding the ejection of unnecessary columns to the beginning of each step.
    for (size_t i = 1; i < steps.size(); ++i)
    {
        size_t columns_from_previous = steps[i - 1].actions->getSampleBlock().columns();

        /// If unnecessary columns are formed at the output of the previous step, we'll add them to the beginning of this step.
        /// Except when we drop all the columns and lose the number of rows in the block.
        if (!steps[i].actions->getRequiredColumnsWithTypes().empty()
            && columns_from_previous > steps[i].actions->getRequiredColumnsWithTypes().size())
            steps[i].actions->prependProjectInput();
    }
}

std::string ExpressionActionsChain::dumpChain()
{
    std::stringstream ss;

    for (size_t i = 0; i < steps.size(); ++i)
    {
        ss << "step " << i << "\n";
        ss << "required output:\n";
        for (const std::string & name : steps[i].required_output)
            ss << name << "\n";
        ss << "\n" << steps[i].actions->dumpActions() << "\n";
    }

    return ss.str();
}

}<|MERGE_RESOLUTION|>--- conflicted
+++ resolved
@@ -419,6 +419,7 @@
 
     ColumnWithTypeAndName getByPosition(size_t position) const { return block.getByPosition(position); }
     void setType(const DataTypePtr & type, size_t position) { block.getByPosition(position).type = type; }
+    const DataTypePtr & getType(size_t position) const { return block.getByPosition(position).type; }
 
     ColumnPtr & getColumn(size_t position) { return block.getByPosition(position).column; }
 
@@ -516,6 +517,7 @@
     }
 
     void setType(const DataTypePtr &, size_t) {}
+    const DataTypePtr & getType(size_t position) const { return header.getByPosition(position).type; }
 
     ColumnPtr & getColumn(size_t position) { return columns[position]; }
 
@@ -797,25 +799,13 @@
 
             if (can_replace && dst_pos != INDEX_NOT_FOUND)
             {
-<<<<<<< HEAD
                 container.getColumn(dst_pos) = container.getColumn(src_pos);
-                container.setType(result_type, dst_pos);
+                container.setType(container.getType(src_pos), dst_pos);
             }
             else
             {
                 index[result_name.position] = container.getNumColumns();
-                container.insertColumn(container.getColumn(src_pos), result_type, result_name);
-=======
-                auto & result = block.getByName(result_name);
-                const auto & source = block.getByName(source_name);
-                result.type = source.type;
-                result.column = source.column;
-            }
-            else
-            {
-                const auto & source_column = block.getByName(source_name);
-                block.insert({source_column.column, source_column.type, result_name});
->>>>>>> 7bb38749
+                container.insertColumn(container.getColumn(src_pos), container.getType(src_pos), result_name);
             }
 
             break;
