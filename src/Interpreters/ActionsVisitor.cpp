#include <Common/quoteString.h>
#include <Common/typeid_cast.h>
#include <Core/Row.h>

#include <Functions/FunctionFactory.h>
#include <Functions/FunctionsMiscellaneous.h>

#include <AggregateFunctions/AggregateFunctionFactory.h>

#include <DataTypes/DataTypeSet.h>
#include <DataTypes/DataTypeFunction.h>
#include <DataTypes/DataTypeString.h>
#include <DataTypes/DataTypeTuple.h>
#include <DataTypes/DataTypeArray.h>
#include <DataTypes/DataTypeLowCardinality.h>
#include <DataTypes/FieldToDataType.h>

#include <Columns/ColumnSet.h>
#include <Columns/ColumnConst.h>

#include <Storages/StorageSet.h>

#include <Parsers/ASTFunction.h>
#include <Parsers/ASTIdentifier.h>
#include <Parsers/ASTLiteral.h>
#include <Parsers/ASTSelectQuery.h>
#include <Parsers/ASTSubquery.h>
#include <Parsers/ASTTablesInSelectQuery.h>

#include <Interpreters/Context.h>
#include <Interpreters/ExpressionActions.h>
#include <Interpreters/misc.h>
#include <Interpreters/ActionsVisitor.h>
#include <Interpreters/InterpreterSelectWithUnionQuery.h>
#include <Interpreters/Set.h>
#include <Interpreters/evaluateConstantExpression.h>
#include <Interpreters/convertFieldToType.h>
#include <Interpreters/interpretSubquery.h>
#include <Interpreters/DatabaseAndTableWithAlias.h>
#include <Interpreters/IdentifierSemantic.h>

namespace DB
{

namespace ErrorCodes
{
    extern const int ILLEGAL_TYPE_OF_ARGUMENT;
    extern const int UNKNOWN_IDENTIFIER;
    extern const int NOT_AN_AGGREGATE;
    extern const int UNEXPECTED_EXPRESSION;
    extern const int TYPE_MISMATCH;
    extern const int NUMBER_OF_ARGUMENTS_DOESNT_MATCH;
    extern const int INCORRECT_ELEMENT_OF_SET;
    extern const int BAD_ARGUMENTS;
    extern const int DUPLICATE_COLUMN;
}

static NamesAndTypesList::iterator findColumn(const String & name, NamesAndTypesList & cols)
{
    return std::find_if(cols.begin(), cols.end(),
                        [&](const NamesAndTypesList::value_type & val) { return val.name == name; });
}

/// Recursion is limited in query parser and we did not check for too large depth here.
static size_t getTypeDepth(const DataTypePtr & type)
{
    if (const auto * array_type = typeid_cast<const DataTypeArray *>(type.get()))
        return 1 + getTypeDepth(array_type->getNestedType());
    else if (const auto * tuple_type = typeid_cast<const DataTypeTuple *>(type.get()))
        return 1 + (tuple_type->getElements().empty() ? 0 : getTypeDepth(tuple_type->getElements().at(0)));

    return 0;
}

template<typename Collection>
static Block createBlockFromCollection(const Collection & collection, const DataTypes & types, bool transform_null_in)
{
    size_t columns_num = types.size();
    MutableColumns columns(columns_num);
    for (size_t i = 0; i < columns_num; ++i)
        columns[i] = types[i]->createColumn();

    Row tuple_values;
    for (const auto & value : collection)
    {
        if (columns_num == 1)
        {
            auto field = convertFieldToType(value, *types[0]);
            bool need_insert_null = transform_null_in && types[0]->isNullable();
            if (!field.isNull() || need_insert_null)
                columns[0]->insert(std::move(field));
        }
        else
        {
            if (value.getType() != Field::Types::Tuple)
                throw Exception("Invalid type in set. Expected tuple, got "
                    + String(value.getTypeName()), ErrorCodes::INCORRECT_ELEMENT_OF_SET);

            const auto & tuple = DB::get<const Tuple &>(value);
            size_t tuple_size = tuple.size();

            if (tuple_size != columns_num)
                throw Exception("Incorrect size of tuple in set: " + toString(tuple_size)
                    + " instead of " + toString(columns_num), ErrorCodes::INCORRECT_ELEMENT_OF_SET);

            if (tuple_values.empty())
                tuple_values.resize(tuple_size);

            size_t i = 0;
            for (; i < tuple_size; ++i)
            {
                tuple_values[i] = convertFieldToType(tuple[i], *types[i]);
                bool need_insert_null = transform_null_in && types[i]->isNullable();
                if (tuple_values[i].isNull() && !need_insert_null)
                    break;
            }

            if (i == tuple_size)
                for (i = 0; i < tuple_size; ++i)
                    columns[i]->insert(std::move(tuple_values[i]));
        }
    }

    Block res;
    for (size_t i = 0; i < columns_num; ++i)
        res.insert(ColumnWithTypeAndName{std::move(columns[i]), types[i], "_" + toString(i)});
    return res;
}

static Field extractValueFromNode(const ASTPtr & node, const IDataType & type, ContextPtr context)
{
    if (const auto * lit = node->as<ASTLiteral>())
    {
        return convertFieldToType(lit->value, type);
    }
    else if (node->as<ASTFunction>())
    {
        std::pair<Field, DataTypePtr> value_raw = evaluateConstantExpression(node, context);
        return convertFieldToType(value_raw.first, type, value_raw.second.get());
    }
    else
        throw Exception("Incorrect element of set. Must be literal or constant expression.", ErrorCodes::INCORRECT_ELEMENT_OF_SET);
}

static Block createBlockFromAST(const ASTPtr & node, const DataTypes & types, ContextPtr context)
{
    /// Will form a block with values from the set.

    Block header;
    size_t num_columns = types.size();
    for (size_t i = 0; i < num_columns; ++i)
        header.insert(ColumnWithTypeAndName(types[i]->createColumn(), types[i], "_" + toString(i)));

    MutableColumns columns = header.cloneEmptyColumns();

    DataTypePtr tuple_type;
    Row tuple_values;
    const auto & list = node->as<ASTExpressionList &>();
    bool transform_null_in = context->getSettingsRef().transform_null_in;
    for (const auto & elem : list.children)
    {
        if (num_columns == 1)
        {
            /// One column at the left of IN.

            Field value = extractValueFromNode(elem, *types[0], context);
            bool need_insert_null = transform_null_in && types[0]->isNullable();

            if (!value.isNull() || need_insert_null)
                columns[0]->insert(value);
        }
        else if (elem->as<ASTFunction>() || elem->as<ASTLiteral>())
        {
            /// Multiple columns at the left of IN.
            /// The right hand side of in should be a set of tuples.

            Field function_result;
            const Tuple * tuple = nullptr;

            /// Tuple can be represented as a function in AST.
            auto * func = elem->as<ASTFunction>();
            if (func && func->name != "tuple")
            {
                if (!tuple_type)
                    tuple_type = std::make_shared<DataTypeTuple>(types);

                /// If the function is not a tuple, treat it as a constant expression that returns tuple and extract it.
                function_result = extractValueFromNode(elem, *tuple_type, context);
                if (function_result.getType() != Field::Types::Tuple)
                    throw Exception("Invalid type of set. Expected tuple, got " + String(function_result.getTypeName()),
                                    ErrorCodes::INCORRECT_ELEMENT_OF_SET);

                tuple = &function_result.get<Tuple>();
            }

            /// Tuple can be represented as a literal in AST.
            auto * literal = elem->as<ASTLiteral>();
            if (literal)
            {
                /// The literal must be tuple.
                if (literal->value.getType() != Field::Types::Tuple)
                    throw Exception("Invalid type in set. Expected tuple, got "
                        + String(literal->value.getTypeName()), ErrorCodes::INCORRECT_ELEMENT_OF_SET);

                tuple = &literal->value.get<Tuple>();
            }

            size_t tuple_size = tuple ? tuple->size() : func->arguments->children.size();
            if (tuple_size != num_columns)
                throw Exception("Incorrect size of tuple in set: " + toString(tuple_size) + " instead of " + toString(num_columns),
                    ErrorCodes::INCORRECT_ELEMENT_OF_SET);

            if (tuple_values.empty())
                tuple_values.resize(tuple_size);

            /// Fill tuple values by evaluation of constant expressions.
            size_t i = 0;
            for (; i < tuple_size; ++i)
            {
                Field value = tuple ? convertFieldToType((*tuple)[i], *types[i])
                                    : extractValueFromNode(func->arguments->children[i], *types[i], context);

                bool need_insert_null = transform_null_in && types[i]->isNullable();

                /// If at least one of the elements of the tuple has an impossible (outside the range of the type) value,
                ///  then the entire tuple too.
                if (value.isNull() && !need_insert_null)
                    break;

                tuple_values[i] = value;
            }

            if (i == tuple_size)
                for (i = 0; i < tuple_size; ++i)
                    columns[i]->insert(tuple_values[i]);
        }
        else
            throw Exception("Incorrect element of set", ErrorCodes::INCORRECT_ELEMENT_OF_SET);
    }

    return header.cloneWithColumns(std::move(columns));
}

Block createBlockForSet(
    const DataTypePtr & left_arg_type,
    const ASTPtr & right_arg,
    const DataTypes & set_element_types,
    ContextPtr context)
{
    auto [right_arg_value, right_arg_type] = evaluateConstantExpression(right_arg, context);

    const size_t left_type_depth = getTypeDepth(left_arg_type);
    const size_t right_type_depth = getTypeDepth(right_arg_type);

    auto throw_unsupported_type = [](const auto & type)
    {
        throw Exception("Unsupported value type at the right-side of IN: "
            + type->getName() + ".", ErrorCodes::ILLEGAL_TYPE_OF_ARGUMENT);
    };

    Block block;
    bool tranform_null_in = context->getSettingsRef().transform_null_in;

    /// 1 in 1; (1, 2) in (1, 2); identity(tuple(tuple(tuple(1)))) in tuple(tuple(tuple(1))); etc.
    if (left_type_depth == right_type_depth)
    {
        Array array{right_arg_value};
        block = createBlockFromCollection(array, set_element_types, tranform_null_in);
    }
    /// 1 in (1, 2); (1, 2) in ((1, 2), (3, 4)); etc.
    else if (left_type_depth + 1 == right_type_depth)
    {
        auto type_index = right_arg_type->getTypeId();
        if (type_index == TypeIndex::Tuple)
            block = createBlockFromCollection(DB::get<const Tuple &>(right_arg_value), set_element_types, tranform_null_in);
        else if (type_index == TypeIndex::Array)
            block = createBlockFromCollection(DB::get<const Array &>(right_arg_value), set_element_types, tranform_null_in);
        else
            throw_unsupported_type(right_arg_type);
    }
    else
        throw_unsupported_type(right_arg_type);

    return block;
}

Block createBlockForSet(
    const DataTypePtr & left_arg_type,
    const std::shared_ptr<ASTFunction> & right_arg,
    const DataTypes & set_element_types,
    ContextPtr context)
{
    auto get_tuple_type_from_ast = [context](const auto & func) -> DataTypePtr
    {
        if (func && (func->name == "tuple" || func->name == "array") && !func->arguments->children.empty())
        {
            /// Won't parse all values of outer tuple.
            auto element = func->arguments->children.at(0);
            std::pair<Field, DataTypePtr> value_raw = evaluateConstantExpression(element, context);
            return std::make_shared<DataTypeTuple>(DataTypes({value_raw.second}));
        }

        return evaluateConstantExpression(func, context).second;
    };

    const DataTypePtr & right_arg_type = get_tuple_type_from_ast(right_arg);

    size_t left_tuple_depth = getTypeDepth(left_arg_type);
    size_t right_tuple_depth = getTypeDepth(right_arg_type);
    ASTPtr elements_ast;

    /// 1 in 1; (1, 2) in (1, 2); identity(tuple(tuple(tuple(1)))) in tuple(tuple(tuple(1))); etc.
    if (left_tuple_depth == right_tuple_depth)
    {
        ASTPtr exp_list = std::make_shared<ASTExpressionList>();
        exp_list->children.push_back(right_arg);
        elements_ast = exp_list;
    }
    /// 1 in (1, 2); (1, 2) in ((1, 2), (3, 4)); etc.
    else if (left_tuple_depth + 1 == right_tuple_depth)
    {
        const auto * set_func = right_arg->as<ASTFunction>();
        if (!set_func || (set_func->name != "tuple" && set_func->name != "array"))
            throw Exception("Incorrect type of 2nd argument for function 'in'"
                            ". Must be subquery or set of elements with type " + left_arg_type->getName() + ".",
                            ErrorCodes::ILLEGAL_TYPE_OF_ARGUMENT);

        elements_ast = set_func->arguments;
    }
    else
        throw Exception("Invalid types for IN function: "
                        + left_arg_type->getName() + " and " + right_arg_type->getName() + ".",
                        ErrorCodes::ILLEGAL_TYPE_OF_ARGUMENT);

    return createBlockFromAST(elements_ast, set_element_types, context);
}

SetPtr makeExplicitSet(
    const ASTFunction * node, const ActionsDAG & actions, bool create_ordered_set,
    ContextPtr context, const SizeLimits & size_limits, PreparedSets & prepared_sets)
{
    const IAST & args = *node->arguments;

    if (args.children.size() != 2)
        throw Exception("Wrong number of arguments passed to function in", ErrorCodes::NUMBER_OF_ARGUMENTS_DOESNT_MATCH);

    const ASTPtr & left_arg = args.children.at(0);
    const ASTPtr & right_arg = args.children.at(1);

    auto column_name = left_arg->getColumnName();
    const auto & dag_node = actions.findInIndex(column_name);
    const DataTypePtr & left_arg_type = dag_node.result_type;

    DataTypes set_element_types = {left_arg_type};
    const auto * left_tuple_type = typeid_cast<const DataTypeTuple *>(left_arg_type.get());
    if (left_tuple_type && left_tuple_type->getElements().size() != 1)
        set_element_types = left_tuple_type->getElements();

    for (auto & element_type : set_element_types)
        if (const auto * low_cardinality_type = typeid_cast<const DataTypeLowCardinality *>(element_type.get()))
            element_type = low_cardinality_type->getDictionaryType();

    auto set_key = PreparedSetKey::forLiteral(*right_arg, set_element_types);
    if (prepared_sets.count(set_key))
        return prepared_sets.at(set_key); /// Already prepared.

    Block block;
    const auto & right_arg_func = std::dynamic_pointer_cast<ASTFunction>(right_arg);
    if (right_arg_func && (right_arg_func->name == "tuple" || right_arg_func->name == "array"))
        block = createBlockForSet(left_arg_type, right_arg_func, set_element_types, context);
    else
        block = createBlockForSet(left_arg_type, right_arg, set_element_types, context);

    SetPtr set
        = std::make_shared<Set>(size_limits, create_ordered_set, context->getSettingsRef().transform_null_in);
    set->setHeader(block.cloneEmpty());
    set->insertFromBlock(block);
    set->finishInsert();

    prepared_sets[set_key] = set;
    return set;
}

ScopeStack::Level::~Level() = default;
ScopeStack::Level::Level() = default;
ScopeStack::Level::Level(Level &&) = default;

class ScopeStack::Index
{
    /// Map column name -> Node.
    /// Use string_view as key which always points to Node::result_name.
    std::unordered_map<std::string_view, const ActionsDAG::Node *> map;
    ActionsDAG::NodeRawConstPtrs & index;

public:
    explicit Index(ActionsDAG::NodeRawConstPtrs & index_) : index(index_)
    {
        for (const auto * node : index)
            map.emplace(node->result_name, node);
    }

    void addNode(const ActionsDAG::Node * node)
    {
        bool inserted = map.emplace(node->result_name, node).second;
        if (!inserted)
            throw Exception("Column '" + node->result_name + "' already exists", ErrorCodes::DUPLICATE_COLUMN);

        index.push_back(node);
    }

    const ActionsDAG::Node * tryGetNode(const std::string & name) const
    {
        auto it = map.find(name);
        if (it == map.end())
            return nullptr;

        return it->second;
    }

    const ActionsDAG::Node & getNode(const std::string & name) const
    {
        const auto * node = tryGetNode(name);
        if (!node)
            throw Exception("Unknown identifier: '" + name + "'", ErrorCodes::UNKNOWN_IDENTIFIER);

        return *node;
    }

    bool contains(const std::string & name) const { return map.count(name) > 0; }
};

ActionsMatcher::Data::Data(
    ContextPtr context_, SizeLimits set_size_limit_, size_t subquery_depth_,
    const NamesAndTypesList & source_columns_, ActionsDAGPtr actions_dag,
    PreparedSets & prepared_sets_, SubqueriesForSets & subqueries_for_sets_,
    bool no_subqueries_, bool no_makeset_, bool only_consts_, bool create_source_for_in_)
    : WithContext(context_)
    , set_size_limit(set_size_limit_)
    , subquery_depth(subquery_depth_)
    , source_columns(source_columns_)
    , prepared_sets(prepared_sets_)
    , subqueries_for_sets(subqueries_for_sets_)
    , no_subqueries(no_subqueries_)
    , no_makeset(no_makeset_)
    , only_consts(only_consts_)
    , create_source_for_in(create_source_for_in_)
    , visit_depth(0)
    , actions_stack(std::move(actions_dag), context_)
    , next_unique_suffix(actions_stack.getLastActions().getIndex().size() + 1)
{
}

bool ActionsMatcher::Data::hasColumn(const String & column_name) const
{
    return actions_stack.getLastActionsIndex().contains(column_name);
}

ScopeStack::ScopeStack(ActionsDAGPtr actions_dag, ContextPtr context_) : WithContext(context_)
{
    auto & level = stack.emplace_back();
    level.actions_dag = std::move(actions_dag);
    level.index = std::make_unique<ScopeStack::Index>(level.actions_dag->getIndex());

    for (const auto & node : level.actions_dag->getIndex())
        if (node->type == ActionsDAG::ActionType::INPUT)
            level.inputs.emplace(node->result_name);
}

void ScopeStack::pushLevel(const NamesAndTypesList & input_columns)
{
    auto & level = stack.emplace_back();
    level.actions_dag = std::make_shared<ActionsDAG>();
    level.index = std::make_unique<ScopeStack::Index>(level.actions_dag->getIndex());
    const auto & prev = stack[stack.size() - 2];

    for (const auto & input_column : input_columns)
    {
        const auto & node = level.actions_dag->addInput(input_column.name, input_column.type);
        level.index->addNode(&node);
        level.inputs.emplace(input_column.name);
    }

    for (const auto & node : prev.actions_dag->getIndex())
    {
        if (!level.index->contains(node->result_name))
        {
            const auto & input = level.actions_dag->addInput({node->column, node->result_type, node->result_name});
            level.index->addNode(&input);
        }
    }
}

size_t ScopeStack::getColumnLevel(const std::string & name)
{
    for (size_t i = stack.size(); i > 0;)
    {
        --i;

        if (stack[i].inputs.count(name))
            return i;

        const auto * node = stack[i].index->tryGetNode(name);
        if (node && node->type != ActionsDAG::ActionType::INPUT)
            return i;
    }

    throw Exception("Unknown identifier: " + name, ErrorCodes::UNKNOWN_IDENTIFIER);
}

void ScopeStack::addColumn(ColumnWithTypeAndName column)
{
    const auto & node = stack[0].actions_dag->addColumn(std::move(column));
    stack[0].index->addNode(&node);

    for (size_t j = 1; j < stack.size(); ++j)
    {
        const auto & input = stack[j].actions_dag->addInput({node.column, node.result_type, node.result_name});
        stack[j].index->addNode(&input);
    }
}

void ScopeStack::addAlias(const std::string & name, std::string alias)
{
    auto level = getColumnLevel(name);
    const auto & source = stack[level].index->getNode(name);
    const auto & node = stack[level].actions_dag->addAlias(source, std::move(alias));
    stack[level].index->addNode(&node);

    for (size_t j = level + 1; j < stack.size(); ++j)
    {
        const auto & input = stack[j].actions_dag->addInput({node.column, node.result_type, node.result_name});
        stack[j].index->addNode(&input);
    }
}

void ScopeStack::addArrayJoin(const std::string & source_name, std::string result_name)
{
    getColumnLevel(source_name);

    const auto * source_node = stack.front().index->tryGetNode(source_name);
    if (!source_node)
        throw Exception("Expression with arrayJoin cannot depend on lambda argument: " + source_name,
                        ErrorCodes::BAD_ARGUMENTS);

    const auto & node = stack.front().actions_dag->addArrayJoin(*source_node, std::move(result_name));
    stack.front().index->addNode(&node);

    for (size_t j = 1; j < stack.size(); ++j)
    {
        const auto & input = stack[j].actions_dag->addInput({node.column, node.result_type, node.result_name});
        stack[j].index->addNode(&input);
    }
}

void ScopeStack::addFunction(
    const FunctionOverloadResolverPtr & function,
    const Names & argument_names,
    std::string result_name)
{
    size_t level = 0;
    for (const auto & argument : argument_names)
        level = std::max(level, getColumnLevel(argument));

    ActionsDAG::NodeRawConstPtrs children;
    children.reserve(argument_names.size());
    for (const auto & argument : argument_names)
        children.push_back(&stack[level].index->getNode(argument));

    const auto & node = stack[level].actions_dag->addFunction(function, std::move(children), std::move(result_name));
    stack[level].index->addNode(&node);

    for (size_t j = level + 1; j < stack.size(); ++j)
    {
        const auto & input = stack[j].actions_dag->addInput({node.column, node.result_type, node.result_name});
        stack[j].index->addNode(&input);
    }
}

ActionsDAGPtr ScopeStack::popLevel()
{
    auto res = std::move(stack.back().actions_dag);
    stack.pop_back();
    return res;
}

std::string ScopeStack::dumpNames() const
{
    return stack.back().actions_dag->dumpNames();
}

const ActionsDAG & ScopeStack::getLastActions() const
{
    return *stack.back().actions_dag;
}

const ScopeStack::Index & ScopeStack::getLastActionsIndex() const
{
    return *stack.back().index;
}

bool ActionsMatcher::needChildVisit(const ASTPtr & node, const ASTPtr & child)
{
    /// Visit children themself
    if (node->as<ASTIdentifier>() ||
        node->as<ASTTableIdentifier>() ||
        node->as<ASTFunction>() ||
        node->as<ASTLiteral>() ||
        node->as<ASTExpressionList>())
        return false;

    /// Do not go to FROM, JOIN, UNION.
    if (child->as<ASTTableExpression>() ||
        child->as<ASTSelectQuery>())
        return false;

    return true;
}

void ActionsMatcher::visit(const ASTPtr & ast, Data & data)
{
    if (const auto * identifier = ast->as<ASTIdentifier>())
        visit(*identifier, ast, data);
    else if (const auto * table = ast->as<ASTTableIdentifier>())
        visit(*table, ast, data);
    else if (const auto * node = ast->as<ASTFunction>())
        visit(*node, ast, data);
    else if (const auto * literal = ast->as<ASTLiteral>())
        visit(*literal, ast, data);
    else if (auto * expression_list = ast->as<ASTExpressionList>())
        visit(*expression_list, ast, data);
    else
    {
        for (auto & child : ast->children)
            if (needChildVisit(ast, child))
                visit(child, data);
    }
}

std::optional<NameAndTypePair> ActionsMatcher::getNameAndTypeFromAST(const ASTPtr & ast, Data & data)
{
    // If the argument is a literal, we generated a unique column name for it.
    // Use it instead of a generic display name.
    auto child_column_name = ast->getColumnName();
    const auto * as_literal = ast->as<ASTLiteral>();
    if (as_literal)
    {
        assert(!as_literal->unique_column_name.empty());
        child_column_name = as_literal->unique_column_name;
    }

    const auto & index = data.actions_stack.getLastActionsIndex();
    if (const auto * node = index.tryGetNode(child_column_name))
        return NameAndTypePair(child_column_name, node->result_type);

    if (!data.only_consts)
        throw Exception("Unknown identifier: " + child_column_name + " there are columns: " + data.actions_stack.dumpNames(),
                        ErrorCodes::UNKNOWN_IDENTIFIER);

    return {};
}

ASTs ActionsMatcher::doUntuple(const ASTFunction * function, ActionsMatcher::Data & data)
{
    if (function->arguments->children.size() != 1)
        throw Exception(ErrorCodes::NUMBER_OF_ARGUMENTS_DOESNT_MATCH,
                        "Number of arguments for function untuple doesn't match. Passed {}, should be 1",
                        function->arguments->children.size());

    auto & child = function->arguments->children[0];

    /// Calculate nested function.
    visit(child, data);

    /// Get type and name for tuple argument
    auto tuple_name_type = getNameAndTypeFromAST(child, data);
    if (!tuple_name_type)
        return {};

    const auto * tuple_type = typeid_cast<const DataTypeTuple *>(tuple_name_type->type.get());

    if (!tuple_type)
        throw Exception(ErrorCodes::ILLEGAL_TYPE_OF_ARGUMENT,
                        "Function untuple expect tuple argument, got {}",
                        tuple_name_type->type->getName());

    ASTs columns;
    size_t tid = 0;
    for (const auto & name : tuple_type->getElementNames())
    {
        auto tuple_ast = function->arguments->children[0];
        if (tid != 0)
            tuple_ast = tuple_ast->clone();

        auto literal = std::make_shared<ASTLiteral>(UInt64(++tid));
        visit(*literal, literal, data);

        auto func = makeASTFunction("tupleElement", tuple_ast, literal);

        if (tuple_type->haveExplicitNames())
            func->setAlias(name);
        else
            func->setAlias(data.getUniqueName("_ut_" + name));

        auto function_builder = FunctionFactory::instance().get(func->name, data.getContext());
        data.addFunction(function_builder, {tuple_name_type->name, literal->getColumnName()}, func->getColumnName());

        columns.push_back(std::move(func));
    }

    return columns;
}

void ActionsMatcher::visit(ASTExpressionList & expression_list, const ASTPtr &, Data & data)
{
    size_t num_children = expression_list.children.size();
    for (size_t i = 0; i < num_children; ++i)
    {
        if (const auto * function = expression_list.children[i]->as<ASTFunction>())
        {
            if (function->name == "untuple")
            {
                auto columns = doUntuple(function, data);

                if (columns.empty())
                    continue;

                expression_list.children.erase(expression_list.children.begin() + i);
                expression_list.children.insert(expression_list.children.begin() + i, columns.begin(), columns.end());
                num_children += columns.size() - 1;
                i += columns.size() - 1;
            }
            else
                visit(expression_list.children[i], data);
        }
        else
            visit(expression_list.children[i], data);
    }
}

void ActionsMatcher::visit(const ASTIdentifier & identifier, const ASTPtr &, Data & data)
{
    auto column_name = identifier.getColumnName();
    if (data.hasColumn(column_name))
        return;

    if (!data.only_consts)
    {
        /// The requested column is not in the block.
        /// If such a column exists in the table, then the user probably forgot to surround it with an aggregate function or add it to GROUP BY.

        for (const auto & column_name_type : data.source_columns)
        {
            if (column_name_type.name == column_name)
            {
                throw Exception("Column " + backQuote(column_name) + " is not under aggregate function and not in GROUP BY",
                                ErrorCodes::NOT_AN_AGGREGATE);
            }
        }

        /// Special check for WITH statement alias. Add alias action to be able to use this alias.
        if (identifier.prefer_alias_to_column_name && !identifier.alias.empty())
            data.addAlias(identifier.name(), identifier.alias);
    }
}

void ActionsMatcher::visit(const ASTFunction & node, const ASTPtr & ast, Data & data)
{
    auto column_name = ast->getColumnName();
    if (data.hasColumn(column_name))
        return;

    if (node.name == "lambda")
        throw Exception("Unexpected lambda expression", ErrorCodes::UNEXPECTED_EXPRESSION);

    /// Function arrayJoin.
    if (node.name == "arrayJoin")
    {
        if (node.arguments->children.size() != 1)
            throw Exception("arrayJoin requires exactly 1 argument", ErrorCodes::TYPE_MISMATCH);

        ASTPtr arg = node.arguments->children.at(0);
        visit(arg, data);
        if (!data.only_consts)
            data.addArrayJoin(arg->getColumnName(), column_name);

        return;
    }

    SetPtr prepared_set;
    if (checkFunctionIsInOrGlobalInOperator(node))
    {
        /// Let's find the type of the first argument (then getActionsImpl will be called again and will not affect anything).
        visit(node.arguments->children.at(0), data);

        if (!data.no_makeset && (prepared_set = makeSet(node, data, data.no_subqueries)))
        {
            /// Transform tuple or subquery into a set.
        }
        else
        {
            if (!data.only_consts)
            {
                /// We are in the part of the tree that we are not going to compute. You just need to define types.
                /// Do not subquery and create sets. We replace "in*" function to "in*IgnoreSet".

                auto argument_name = node.arguments->children.at(0)->getColumnName();

                data.addFunction(
                        FunctionFactory::instance().get(node.name + "IgnoreSet", data.getContext()),
                        { argument_name, argument_name },
                        column_name);
            }
            return;
        }
    }

    if (node.is_window_function)
    {
        // Also add columns from PARTITION BY and ORDER BY of window functions.
        if (node.window_definition)
        {
            visit(node.window_definition, data);
        }

        // Also manually add columns for arguments of the window function itself.
        // ActionVisitor is written in such a way that this method must itself
        // descend into all needed function children. Window functions can't have
        // any special functions as argument, so the code below that handles
        // special arguments is not needed. This is analogous to the
        // appendWindowFunctionsArguments() in SelectQueryExpressionAnalyzer and
        // partially duplicates its code. Probably we can remove most of the
        // logic from that function, but I don't yet have it all figured out...
        for (const auto & arg : node.arguments->children)
        {
            visit(arg, data);
        }

        // Don't need to do anything more for window functions here -- the
        // resulting column is added in ExpressionAnalyzer, similar to the
        // aggregate functions.
        return;
    }

    // An aggregate function can also be calculated as a window function, but we
    // checked for it above, so no need to do anything more.
    if (AggregateFunctionFactory::instance().isAggregateFunctionName(node.name))
        return;

    FunctionOverloadResolverPtr function_builder;
    try
    {
        function_builder = FunctionFactory::instance().get(node.name, data.getContext());
    }
    catch (Exception & e)
    {
        auto hints = AggregateFunctionFactory::instance().getHints(node.name);
        if (!hints.empty())
            e.addMessage("Or unknown aggregate function " + node.name + ". Maybe you meant: " + toString(hints));
        throw;
    }

    Names argument_names;
    DataTypes argument_types;
    bool arguments_present = true;

    /// If the function has an argument-lambda expression, you need to determine its type before the recursive call.
    bool has_lambda_arguments = false;

    if (node.arguments)
    {
        size_t num_arguments = node.arguments->children.size();
        for (size_t arg = 0; arg < num_arguments; ++arg)
        {
            auto & child = node.arguments->children[arg];

            const auto * function = child->as<ASTFunction>();
            const auto * identifier = child->as<ASTTableIdentifier>();
            if (function && function->name == "lambda")
            {
                /// If the argument is a lambda expression, just remember its approximate type.
                if (function->arguments->children.size() != 2)
                    throw Exception("lambda requires two arguments", ErrorCodes::NUMBER_OF_ARGUMENTS_DOESNT_MATCH);

                const auto * lambda_args_tuple = function->arguments->children.at(0)->as<ASTFunction>();

                if (!lambda_args_tuple || lambda_args_tuple->name != "tuple")
                    throw Exception("First argument of lambda must be a tuple", ErrorCodes::TYPE_MISMATCH);

                has_lambda_arguments = true;
                argument_types.emplace_back(std::make_shared<DataTypeFunction>(DataTypes(lambda_args_tuple->arguments->children.size())));
                /// Select the name in the next cycle.
                argument_names.emplace_back();
            }
            else if (function && function->name == "untuple")
            {
                auto columns = doUntuple(function, data);

                if (columns.empty())
                    continue;

                for (const auto & column : columns)
                {
                    if (auto name_type = getNameAndTypeFromAST(column, data))
                    {
                        argument_types.push_back(name_type->type);
                        argument_names.push_back(name_type->name);
                    }
                    else
                        arguments_present = false;
                }

                node.arguments->children.erase(node.arguments->children.begin() + arg);
                node.arguments->children.insert(node.arguments->children.begin() + arg, columns.begin(), columns.end());
                num_arguments += columns.size() - 1;
                arg += columns.size() - 1;
            }
            else if (checkFunctionIsInOrGlobalInOperator(node) && arg == 1 && prepared_set)
            {
                ColumnWithTypeAndName column;
                column.type = std::make_shared<DataTypeSet>();

                /// If the argument is a set given by an enumeration of values (so, the set was already built), give it a unique name,
                ///  so that sets with the same literal representation do not fuse together (they can have different types).
                if (!prepared_set->empty())
                    column.name = data.getUniqueName("__set");
                else
                    column.name = child->getColumnName();

                if (!data.hasColumn(column.name))
                {
                    auto column_set = ColumnSet::create(1, prepared_set);
                    /// If prepared_set is not empty, we have a set made with literals.
                    /// Create a const ColumnSet to make constant folding work
                    if (!prepared_set->empty())
                        column.column = ColumnConst::create(std::move(column_set), 1);
                    else
                        column.column = std::move(column_set);
                    data.addColumn(column);
                }

                argument_types.push_back(column.type);
                argument_names.push_back(column.name);
            }
            else if (identifier && (functionIsJoinGet(node.name) || functionIsDictGet(node.name)) && arg == 0)
            {
<<<<<<< HEAD
                auto table_id = identifier->getTableId();
                table_id = data.context.resolveStorageID(table_id, Context::ResolveOrdinary);
=======
                auto table_id = IdentifierSemantic::extractDatabaseAndTable(*identifier);
                table_id = data.getContext()->resolveStorageID(table_id, Context::ResolveOrdinary);
>>>>>>> 615362f9
                auto column_string = ColumnString::create();
                column_string->insert(table_id.getDatabaseName() + "." + table_id.getTableName());
                ColumnWithTypeAndName column(
                    ColumnConst::create(std::move(column_string), 1),
                    std::make_shared<DataTypeString>(),
                    data.getUniqueName("__" + node.name));
                data.addColumn(column);
                argument_types.push_back(column.type);
                argument_names.push_back(column.name);
            }
            else
            {
                /// If the argument is not a lambda expression, call it recursively and find out its type.
                visit(child, data);

                if (auto name_type = getNameAndTypeFromAST(child, data))
                {
                    argument_types.push_back(name_type->type);
                    argument_names.push_back(name_type->name);
                }
                else
                    arguments_present = false;
            }
        }

        if (data.only_consts && !arguments_present)
            return;

        if (has_lambda_arguments && !data.only_consts)
        {
            function_builder->getLambdaArgumentTypes(argument_types);

            /// Call recursively for lambda expressions.
            for (size_t i = 0; i < node.arguments->children.size(); ++i)
            {
                ASTPtr child = node.arguments->children[i];

                const auto * lambda = child->as<ASTFunction>();
                if (lambda && lambda->name == "lambda")
                {
                    const DataTypeFunction * lambda_type = typeid_cast<const DataTypeFunction *>(argument_types[i].get());
                    const auto * lambda_args_tuple = lambda->arguments->children.at(0)->as<ASTFunction>();
                    const ASTs & lambda_arg_asts = lambda_args_tuple->arguments->children;
                    NamesAndTypesList lambda_arguments;

                    for (size_t j = 0; j < lambda_arg_asts.size(); ++j)
                    {
                        auto opt_arg_name = tryGetIdentifierName(lambda_arg_asts[j]);
                        if (!opt_arg_name)
                            throw Exception("lambda argument declarations must be identifiers", ErrorCodes::TYPE_MISMATCH);

                        lambda_arguments.emplace_back(*opt_arg_name, lambda_type->getArgumentTypes()[j]);
                    }

                    data.actions_stack.pushLevel(lambda_arguments);
                    visit(lambda->arguments->children.at(1), data);
                    auto lambda_dag = data.actions_stack.popLevel();

                    String result_name = lambda->arguments->children.at(1)->getColumnName();
                    lambda_dag->removeUnusedActions(Names(1, result_name));

                    auto lambda_actions = std::make_shared<ExpressionActions>(
                        lambda_dag,
                        ExpressionActionsSettings::fromContext(data.getContext()));

                    DataTypePtr result_type = lambda_actions->getSampleBlock().getByName(result_name).type;

                    Names captured;
                    Names required = lambda_actions->getRequiredColumns();
                    for (const auto & required_arg : required)
                        if (findColumn(required_arg, lambda_arguments) == lambda_arguments.end())
                            captured.push_back(required_arg);

                    /// We can not name `getColumnName()`,
                    ///  because it does not uniquely define the expression (the types of arguments can be different).
                    String lambda_name = data.getUniqueName("__lambda");

                    auto function_capture = std::make_unique<FunctionCaptureOverloadResolver>(
                            lambda_actions, captured, lambda_arguments, result_type, result_name);
                    auto function_capture_adapter = std::make_shared<FunctionOverloadResolverAdaptor>(std::move(function_capture));
                    data.addFunction(function_capture_adapter, captured, lambda_name);

                    argument_types[i] = std::make_shared<DataTypeFunction>(lambda_type->getArgumentTypes(), result_type);
                    argument_names[i] = lambda_name;
                }
            }
        }
    }

    if (data.only_consts)
    {
        for (const auto & argument_name : argument_names)
        {
            if (!data.hasColumn(argument_name))
            {
                arguments_present = false;
                break;
            }
        }
    }

    if (arguments_present)
    {
        /// Calculate column name here again, because AST may be changed here (in case of untuple).
        data.addFunction(function_builder, argument_names, ast->getColumnName());
    }
}

void ActionsMatcher::visit(const ASTLiteral & literal, const ASTPtr & /* ast */,
    Data & data)
{
    DataTypePtr type = applyVisitor(FieldToDataType(), literal.value);
    const auto value = convertFieldToType(literal.value, *type);

    // FIXME why do we have a second pass with a clean sample block over the same
    // AST here? Anyway, do not modify the column name if it is set already.
    if (literal.unique_column_name.empty())
    {
        const auto default_name = literal.getColumnName();
        const auto & index = data.actions_stack.getLastActionsIndex();
        const auto * existing_column = index.tryGetNode(default_name);

        /*
         * To approximate CSE, bind all identical literals to a single temporary
         * columns. We try to find the column by its default name, but after that
         * we have to check that it contains the correct data. This might not be
         * the case if it is a user-supplied column, or it is from under a join,
         * etc.
         * Overall, this is a hack around a generally poor name-based notion of
         * column identity we currently use.
         */
        if (existing_column
            && existing_column->column
            && isColumnConst(*existing_column->column)
            && existing_column->column->size() == 1
            && existing_column->column->operator[](0) == value)
        {
            const_cast<ASTLiteral &>(literal).unique_column_name = default_name;
        }
        else
        {
            const_cast<ASTLiteral &>(literal).unique_column_name
                = data.getUniqueName(default_name);
        }
    }

    if (data.hasColumn(literal.unique_column_name))
    {
        return;
    }

    ColumnWithTypeAndName column;
    column.name = literal.unique_column_name;
    column.column = type->createColumnConst(1, value);
    column.type = type;

    data.addColumn(std::move(column));
}

SetPtr ActionsMatcher::makeSet(const ASTFunction & node, Data & data, bool no_subqueries)
{
    /** You need to convert the right argument to a set.
      * This can be a table name, a value, a value enumeration, or a subquery.
      * The enumeration of values is parsed as a function `tuple`.
      */
    const IAST & args = *node.arguments;
    const ASTPtr & left_in_operand = args.children.at(0);
    const ASTPtr & right_in_operand = args.children.at(1);

    /// If the subquery or table name for SELECT.
    const auto * identifier = right_in_operand->as<ASTTableIdentifier>();
    if (right_in_operand->as<ASTSubquery>() || identifier)
    {
        if (no_subqueries)
            return {};
        auto set_key = PreparedSetKey::forSubquery(*right_in_operand);
        if (data.prepared_sets.count(set_key))
            return data.prepared_sets.at(set_key);

        /// A special case is if the name of the table is specified on the right side of the IN statement,
        ///  and the table has the type Set (a previously prepared set).
        if (identifier)
        {
            auto table_id = data.getContext()->resolveStorageID(right_in_operand);
            StoragePtr table = DatabaseCatalog::instance().tryGetTable(table_id, data.getContext());

            if (table)
            {
                StorageSet * storage_set = dynamic_cast<StorageSet *>(table.get());
                if (storage_set)
                {
                    data.prepared_sets[set_key] = storage_set->getSet();
                    return storage_set->getSet();
                }
            }
        }

        /// We get the stream of blocks for the subquery. Create Set and put it in place of the subquery.
        String set_id = right_in_operand->getColumnName();

        SubqueryForSet & subquery_for_set = data.subqueries_for_sets[set_id];

        /// If you already created a Set with the same subquery / table.
        if (subquery_for_set.set)
        {
            data.prepared_sets[set_key] = subquery_for_set.set;
            return subquery_for_set.set;
        }

        SetPtr set = std::make_shared<Set>(data.set_size_limit, false, data.getContext()->getSettingsRef().transform_null_in);

        /** The following happens for GLOBAL INs or INs:
          * - in the addExternalStorage function, the IN (SELECT ...) subquery is replaced with IN _data1,
          *   in the subquery_for_set object, this subquery is set as source and the temporary table _data1 as the table.
          * - this function shows the expression IN_data1.
          *
          * In case that we have HAVING with IN subquery, we have to force creating set for it.
          * Also it doesn't make sense if it is GLOBAL IN or ordinary IN.
          */
        if (!subquery_for_set.source && data.create_source_for_in)
        {
            auto interpreter = interpretSubquery(right_in_operand, data.getContext(), data.subquery_depth, {});
            subquery_for_set.source = std::make_unique<QueryPlan>();
            interpreter->buildQueryPlan(*subquery_for_set.source);
        }

        subquery_for_set.set = set;
        data.prepared_sets[set_key] = set;
        return set;
    }
    else
    {
        const auto & last_actions = data.actions_stack.getLastActions();
        const auto & index = data.actions_stack.getLastActionsIndex();
        if (index.contains(left_in_operand->getColumnName()))
            /// An explicit enumeration of values in parentheses.
            return makeExplicitSet(&node, last_actions, false, data.getContext(), data.set_size_limit, data.prepared_sets);
        else
            return {};
    }
}

}<|MERGE_RESOLUTION|>--- conflicted
+++ resolved
@@ -943,13 +943,8 @@
             }
             else if (identifier && (functionIsJoinGet(node.name) || functionIsDictGet(node.name)) && arg == 0)
             {
-<<<<<<< HEAD
                 auto table_id = identifier->getTableId();
-                table_id = data.context.resolveStorageID(table_id, Context::ResolveOrdinary);
-=======
-                auto table_id = IdentifierSemantic::extractDatabaseAndTable(*identifier);
                 table_id = data.getContext()->resolveStorageID(table_id, Context::ResolveOrdinary);
->>>>>>> 615362f9
                 auto column_string = ColumnString::create();
                 column_string->insert(table_id.getDatabaseName() + "." + table_id.getTableName());
                 ColumnWithTypeAndName column(
