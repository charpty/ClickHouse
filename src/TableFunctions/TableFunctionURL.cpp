--- conflicted
+++ resolved
@@ -16,26 +16,20 @@
     const String & source, const String & format_, const ColumnsDescription & columns, ContextPtr global_context,
     const std::string & table_name, const String & compression_method_) const
 {
-<<<<<<< HEAD
-    Poco::URI uri(source);
-    return StorageURL::create(
-        uri,
-        StorageID(getDatabaseName(), table_name),
-        format_,
-        std::nullopt /*format settings*/,
-        columns,
-        ConstraintsDescription{},
-        String{},
-        global_context,
-        compression_method_);
-=======
     /// If url contains {1..k} or failover options with separator `|`, use a separate storage
     if ((source.find('{') == std::string::npos || source.find('}') == std::string::npos) && source.find('|') == std::string::npos)
     {
         Poco::URI uri(source);
-        return StorageURL::create(uri, StorageID(getDatabaseName(), table_name),
-            format_, std::nullopt /*format settings*/, columns,
-            ConstraintsDescription{}, global_context, compression_method_);
+        return StorageURL::create(
+            uri,
+            StorageID(getDatabaseName(), table_name),
+            format_,
+            std::nullopt /*format settings*/,
+            columns,
+            ConstraintsDescription{},
+            String{},
+            global_context,
+            compression_method_);
     }
     else
     {
@@ -49,7 +43,6 @@
             ConstraintsDescription{},
             global_context);
     }
->>>>>>> 6f08f945
 }
 
 void registerTableFunctionURL(TableFunctionFactory & factory)
