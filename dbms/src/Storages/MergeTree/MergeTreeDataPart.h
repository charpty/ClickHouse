--- conflicted
+++ resolved
@@ -30,14 +30,7 @@
     using Checksums = MergeTreeDataPartChecksums;
     using Checksum = MergeTreeDataPartChecksums::Checksum;
 
-<<<<<<< HEAD
-    MergeTreeDataPart(const MergeTreeData & storage_, const DiskPtr & disk_, const String & name_, const MergeTreePartInfo & info_)
-        : storage(storage_), disk(disk_), name(name_), info(info_)
-    {
-    }
-=======
-    MergeTreeDataPart(const MergeTreeData & storage_, const String & name_, const MergeTreePartInfo & info_);
->>>>>>> d2a4aa96
+    MergeTreeDataPart(const MergeTreeData & storage_, const DiskPtr & disk_, const String & name_, const MergeTreePartInfo & info_);
 
     MergeTreeDataPart(MergeTreeData & storage_, const DiskPtr & disk_, const String & name_);
 
