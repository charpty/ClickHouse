#pragma once

#include <Interpreters/AggregateDescription.h>
#include <Interpreters/Settings.h>
#include <Core/Block.h>
#include <Interpreters/ExpressionActions.h>
#include <Interpreters/ProjectionManipulation.h>
#include <Parsers/StringRange.h>
#include <Parsers/ASTTablesInSelectQuery.h>

namespace DB
{

class Context;

class ExpressionActions;
struct ExpressionActionsChain;

class Join;
using JoinPtr = std::shared_ptr<Join>;

class IAST;
using ASTPtr = std::shared_ptr<IAST>;

class Set;
using SetPtr = std::shared_ptr<Set>;
/// Will compare sets by their position in query string. It's possible because IAST::clone() doesn't chane IAST::range.
/// It should be taken into account when we want to change AST part which contains sets.
using PreparedSets = std::unordered_map<StringRange, SetPtr, StringRangePointersHash, StringRangePointersEqualTo>;

class IBlockInputStream;
using BlockInputStreamPtr = std::shared_ptr<IBlockInputStream>;

class IStorage;
using StoragePtr = std::shared_ptr<IStorage>;
using Tables = std::map<String, StoragePtr>;

class ASTFunction;
class ASTExpressionList;
class ASTSelectQuery;

struct ProjectionManipulatorBase;
using ProjectionManipulatorPtr = std::shared_ptr<ProjectionManipulatorBase>;

/** Information on what to do when executing a subquery in the [GLOBAL] IN/JOIN section.
  */
struct SubqueryForSet
{
    /// The source is obtained using the InterpreterSelectQuery subquery.
    BlockInputStreamPtr source;

    /// If set, build it from result.
    SetPtr set;
    JoinPtr join;
    /// Apply this actions to joined block.
    ExpressionActionsPtr joined_block_actions;
    /// Rename column from joined block from this list.
    NamesWithAliases joined_block_aliases;

    /// If set, put the result into the table.
    /// This is a temporary table for transferring to remote servers for distributed query processing.
    StoragePtr table;
};

/// ID of subquery -> what to do with it.
using SubqueriesForSets = std::unordered_map<String, SubqueryForSet>;

struct ScopeStack
{
    struct Level
    {
        ExpressionActionsPtr actions;
        NameSet new_columns;
    };

    using Levels = std::vector<Level>;

    Levels stack;
    Settings settings;

    ScopeStack(const ExpressionActionsPtr & actions, const Settings & settings_);

    void pushLevel(const NamesAndTypesList & input_columns);

    size_t getColumnLevel(const std::string & name);

    void addAction(const ExpressionAction & action);

    ExpressionActionsPtr popLevel();

    const Block & getSampleBlock() const;
};

struct DatabaseAndTableWithAlias
{
    String database;
    String table;
    String alias;

    /// "alias." or "database.table." if alias is empty
    String getQualifiedNamePrefix() const;

    /// If ast is ASTIdentifier, prepend getQualifiedNamePrefix() to it's name.
    void makeQualifiedName(const ASTPtr & ast) const;
};

/** Transforms an expression from a syntax tree into a sequence of actions to execute it.
  *
  * NOTE: if `ast` is a SELECT query from a table, the structure of this table should not change during the lifetime of ExpressionAnalyzer.
  */
class ExpressionAnalyzer : private boost::noncopyable
{
private:
    using ExpressionActionsPtr = std::shared_ptr<ExpressionActions>;

public:
    ExpressionAnalyzer(
        const ASTPtr & ast_,
        const Context & context_,
        const StoragePtr & storage_,
        const NamesAndTypesList & source_columns_ = {},
        const Names & required_result_columns_ = {},
        size_t subquery_depth_ = 0,
        bool do_global_ = false,
        const SubqueriesForSets & subqueries_for_set_ = {});

    /// Does the expression have aggregate functions or a GROUP BY or HAVING section.
    bool hasAggregation() const { return has_aggregation; }

    /// Get a list of aggregation keys and descriptions of aggregate functions if the query contains GROUP BY.
    void getAggregateInfo(Names & key_names, AggregateDescriptions & aggregates) const;

    /** Get a set of columns that are enough to read from the table to evaluate the expression.
      * Columns added from another table by JOIN are not counted.
      */
    Names getRequiredSourceColumns() const;

    /** These methods allow you to build a chain of transformations over a block, that receives values in the desired sections of the query.
      *
      * Example usage:
      *   ExpressionActionsChain chain;
      *   analyzer.appendWhere(chain);
      *   chain.addStep();
      *   analyzer.appendSelect(chain);
      *   analyzer.appendOrderBy(chain);
      *   chain.finalize();
      *
      * If only_types = true set, does not execute subqueries in the relevant parts of the query. The actions got this way
      *  shouldn't be executed, they are only needed to get a list of columns with their types.
      */

    /// Before aggregation:
    bool appendArrayJoin(ExpressionActionsChain & chain, bool only_types);
    bool appendJoin(ExpressionActionsChain & chain, bool only_types);
    /// remove_filter is set in ExpressionActionsChain::finalize();
    bool appendPrewhere(ExpressionActionsChain & chain, bool only_types);
    bool appendWhere(ExpressionActionsChain & chain, bool only_types);
    bool appendGroupBy(ExpressionActionsChain & chain, bool only_types);
    void appendAggregateFunctionsArguments(ExpressionActionsChain & chain, bool only_types);

    /// After aggregation:
    bool appendHaving(ExpressionActionsChain & chain, bool only_types);
    void appendSelect(ExpressionActionsChain & chain, bool only_types);
    bool appendOrderBy(ExpressionActionsChain & chain, bool only_types);
    bool appendLimitBy(ExpressionActionsChain & chain, bool only_types);
    /// Deletes all columns except mentioned by SELECT, arranges the remaining columns and renames them to aliases.
    void appendProjectResult(ExpressionActionsChain & chain) const;

    /// If `ast` is not a SELECT query, just gets all the actions to evaluate the expression.
    /// If project_result, only the calculated values in the desired order, renamed to aliases, remain in the output block.
    /// Otherwise, only temporary columns will be deleted from the block.
    ExpressionActionsPtr getActions(bool project_result);

    /// Actions that can be performed on an empty block: adding constants and applying functions that depend only on constants.
    /// Does not execute subqueries.
    ExpressionActionsPtr getConstActions();

    /** Sets that require a subquery to be create.
      * Only the sets needed to perform actions returned from already executed `append*` or `getActions`.
      * That is, you need to call getSetsWithSubqueries after all calls of `append*` or `getActions`
      *  and create all the returned sets before performing the actions.
      */
    SubqueriesForSets getSubqueriesForSets() const { return subqueries_for_sets; }

    PreparedSets getPreparedSets() { return prepared_sets; }

    /** Tables that will need to be sent to remote servers for distributed query processing.
      */
    const Tables & getExternalTables() const { return external_tables; }

    /// Create Set-s that we can from IN section to use the index on them.
    void makeSetsForIndex();

<<<<<<< HEAD
    bool isRewriteSubQueriesPredicate() { return rewrite_sub_queries; }
=======
    bool isRewriteSubqueriesPredicate() { return rewrite_subqueries; }
>>>>>>> 969225b3

private:
    ASTPtr ast;
    ASTSelectQuery * select_query;
    const Context & context;
    Settings settings;
    size_t subquery_depth;

    /** Original columns.
      * First, all available columns of the table are placed here. Then (when analyzing the query), unused columns are deleted.
      */
    NamesAndTypesList source_columns;

    /** If non-empty, ignore all expressions in  not from this list.
      */
    Names required_result_columns;

    /// Columns after ARRAY JOIN, JOIN, and/or aggregation.
    NamesAndTypesList aggregated_columns;

    NamesAndTypesList array_join_columns;

    /// The main table in FROM clause, if exists.
    StoragePtr storage;

    bool has_aggregation = false;
    NamesAndTypesList aggregation_keys;
    AggregateDescriptions aggregate_descriptions;

    /// Do I need to prepare for execution global subqueries when analyzing the query.
    bool do_global;

    SubqueriesForSets subqueries_for_sets;

    PreparedSets prepared_sets;

    struct AnalyzedJoin
    {

        /// NOTE: So far, only one JOIN per query is supported.

        /** Query of the form `SELECT expr(x) AS k FROM t1 ANY LEFT JOIN (SELECT expr(x) AS k FROM t2) USING k`
          * The join is made by column k.
          * During the JOIN,
          *  - in the "right" table, it will be available by alias `k`, since `Project` action for the subquery was executed.
          *  - in the "left" table, it will be accessible by the name `expr(x)`, since `Project` action has not been executed yet.
          * You must remember both of these options.
          *
          * Query of the form `SELECT ... from t1 ANY LEFT JOIN (SELECT ... from t2) ON expr(t1 columns) = expr(t2 columns)`
          *     to the subquery will be added expression `expr(t2 columns)`.
          * It's possible to use name `expr(t2 columns)`.
          */
        Names key_names_left;
        Names key_names_right;
        ASTs key_asts_left;
        ASTs key_asts_right;

        struct JoinedColumn
        {
            /// Column will be joined to block.
            NameAndTypePair name_and_type;
            /// original column name from joined source.
            String original_name;

            JoinedColumn(const NameAndTypePair & name_and_type_, const String & original_name_)
                    : name_and_type(name_and_type_), original_name(original_name_) {}
        };

        using JoinedColumnsList = std::list<JoinedColumn>;

        /// All columns which can be read from joined table.
        NamesAndTypesList columns_from_joined_table;
        /// Columns which will be used in query to the joined query.
        Names required_columns_from_joined_table;
        /// Columns which will be added to block, possible including some columns from right join key.
        JoinedColumnsList columns_added_by_join;
        /// Such columns will be copied from left join keys during join.
        NameSet columns_added_by_join_from_right_keys;
        /// Actions which need to be calculated on joined block.
        ExpressionActionsPtr joined_block_actions;

        void createJoinedBlockActions(const ASTSelectQuery * select_query, const Context & context);

        NamesAndTypesList getColumnsAddedByJoin() const;

        NamesAndTypesList getColumnsFromJoinedTable(const Context & context, const ASTSelectQuery * select_query);
    };

    AnalyzedJoin analyzed_join;

    using Aliases = std::unordered_map<String, ASTPtr>;
    Aliases aliases;

    using SetOfASTs = std::set<const IAST *>;
    using MapOfASTs = std::map<ASTPtr, ASTPtr>;

    /// Which column is needed to be ARRAY-JOIN'ed to get the specified.
    /// For example, for `SELECT s.v ... ARRAY JOIN a AS s` will get "s.v" -> "a.v".
    NameToNameMap array_join_result_to_source;

    /// For the ARRAY JOIN section, mapping from the alias to the full column name.
    /// For example, for `ARRAY JOIN [1,2] AS b` "b" -> "array(1,2)" will enter here.
    NameToNameMap array_join_alias_to_name;

    /// The backward mapping for array_join_alias_to_name.
    NameToNameMap array_join_name_to_alias;


    /// All new temporary tables obtained by performing the GLOBAL IN/JOIN subqueries.
    Tables external_tables;
    size_t external_table_id = 1;

    /// Predicate optimizer overrides the sub queries
<<<<<<< HEAD
    bool rewrite_sub_queries = false;
=======
    bool rewrite_subqueries = false;
>>>>>>> 969225b3

    /** Remove all unnecessary columns from the list of all available columns of the table (`columns`).
      * At the same time, form a set of unknown columns (`unknown_required_source_columns`),
      * as well as the columns added by JOIN (`columns_added_by_join`).
      */
    void collectUsedColumns();

    /** Find the columns that are obtained by JOIN.
      */
    void collectJoinedColumns(NameSet & joined_columns);
    /// Parse JOIN ON expression and collect ASTs for joined columns.
    void collectJoinedColumnsFromJoinOnExpr();

    /** Create a dictionary of aliases.
      */
    void addASTAliases(ASTPtr & ast, int ignore_levels = 0);

    /** For star nodes(`*`), expand them to a list of all columns.
      * For literal nodes, substitute aliases.
      */
    void normalizeTree();
    void normalizeTreeImpl(ASTPtr & ast, MapOfASTs & finished_asts, SetOfASTs & current_asts, std::string current_alias, size_t level);

    ///    Eliminates injective function calls and constant expressions from group by statement
    void optimizeGroupBy();

    /// Remove duplicate items from ORDER BY.
    void optimizeOrderBy();

    void optimizeLimitBy();

    /// remove Function_if AST if condition is constant
    void optimizeIfWithConstantCondition();
    void optimizeIfWithConstantConditionImpl(ASTPtr & current_ast, Aliases & aliases) const;
    bool tryExtractConstValueFromCondition(const ASTPtr & condition, bool & value) const;

    void makeSet(const ASTFunction * node, const Block & sample_block);

    /// Adds a list of ALIAS columns from the table.
    void addAliasColumns();

    /// Replacing scalar subqueries with constant values.
    void executeScalarSubqueries();
    void executeScalarSubqueriesImpl(ASTPtr & ast);

    /// Find global subqueries in the GLOBAL IN/JOIN sections. Fills in external_tables.
    void initGlobalSubqueriesAndExternalTables();
    void initGlobalSubqueries(ASTPtr & ast);

    /// Finds in the query the usage of external tables (as table identifiers). Fills in external_tables.
    void findExternalTables(ASTPtr & ast);

    /** Initialize InterpreterSelectQuery for a subquery in the GLOBAL IN/JOIN section,
      * create a temporary table of type Memory and store it in the external_tables dictionary.
      */
    void addExternalStorage(ASTPtr & subquery_or_table_name);

    void getArrayJoinedColumns();
    void getArrayJoinedColumnsImpl(const ASTPtr & ast);
    void addMultipleArrayJoinAction(ExpressionActionsPtr & actions) const;

    void addJoinAction(ExpressionActionsPtr & actions, bool only_types) const;

    bool isThereArrayJoin(const ASTPtr & ast);

    void getActionsImpl(const ASTPtr & ast, bool no_subqueries, bool only_consts, ScopeStack & actions_stack,
                        ProjectionManipulatorPtr projection_manipulator);

    /// If ast is ASTSelectQuery with JOIN, add actions for JOIN key columns.
    void getActionsFromJoinKeys(const ASTTableJoin & table_join, bool no_subqueries, bool only_consts, ExpressionActionsPtr & actions);

    void getRootActions(const ASTPtr & ast, bool no_subqueries, bool only_consts, ExpressionActionsPtr & actions);

    void getActionsBeforeAggregation(const ASTPtr & ast, ExpressionActionsPtr & actions, bool no_subqueries);

    /** Add aggregation keys to aggregation_keys, aggregate functions to aggregate_descriptions,
      * Create a set of columns aggregated_columns resulting after the aggregation, if any,
      *  or after all the actions that are normally performed before aggregation.
      * Set has_aggregation = true if there is GROUP BY or at least one aggregate function.
      */
    void analyzeAggregation();
    void getAggregates(const ASTPtr & ast, ExpressionActionsPtr & actions);
    void assertNoAggregates(const ASTPtr & ast, const char * description);

    /** Get a set of necessary columns to read from the table.
      * In this case, the columns specified in ignored_names are considered unnecessary. And the ignored_names parameter can be modified.
      * The set of columns available_joined_columns are the columns available from JOIN, they are not needed for reading from the main table.
      * Put in required_joined_columns the set of columns available from JOIN and needed.
      */
    void getRequiredSourceColumnsImpl(const ASTPtr & ast,
        const NameSet & available_columns, NameSet & required_source_columns, NameSet & ignored_names,
        const NameSet & available_joined_columns, NameSet & required_joined_columns);

    /// columns - the columns that are present before the transformations begin.
    void initChain(ExpressionActionsChain & chain, const NamesAndTypesList & columns) const;

    void assertSelect() const;
    void assertAggregation() const;

    /** Create Set from an explicit enumeration of values in the query.
      * If create_ordered_set = true - create a data structure suitable for using the index.
      */
    void makeExplicitSet(const ASTFunction * node, const Block & sample_block, bool create_ordered_set);

    /**
      * Create Set from a subuqery or a table expression in the query. The created set is suitable for using the index.
      * The set will not be created if its size hits the limit.
      */
    void tryMakeSetForIndexFromSubquery(const ASTPtr & subquery_or_table_name);

    void makeSetsForIndexImpl(const ASTPtr & node, const Block & sample_block);

    /** Translate qualified names such as db.table.column, table.column, table_alias.column
      *  to unqualified names. This is done in a poor transitional way:
      *  only one ("main") table is supported. Ambiguity is not detected or resolved.
      */
    void translateQualifiedNames();
    void translateQualifiedNamesImpl(ASTPtr & node, const std::vector<DatabaseAndTableWithAlias> & tables);

    /** Sometimes we have to calculate more columns in SELECT clause than will be returned from query.
      * This is the case when we have DISTINCT or arrayJoin: we require more columns in SELECT even if we need less columns in result.
      */
    void removeUnneededColumnsFromSelectClause();
};

}<|MERGE_RESOLUTION|>--- conflicted
+++ resolved
@@ -191,11 +191,7 @@
     /// Create Set-s that we can from IN section to use the index on them.
     void makeSetsForIndex();
 
-<<<<<<< HEAD
-    bool isRewriteSubQueriesPredicate() { return rewrite_sub_queries; }
-=======
     bool isRewriteSubqueriesPredicate() { return rewrite_subqueries; }
->>>>>>> 969225b3
 
 private:
     ASTPtr ast;
@@ -309,11 +305,7 @@
     size_t external_table_id = 1;
 
     /// Predicate optimizer overrides the sub queries
-<<<<<<< HEAD
-    bool rewrite_sub_queries = false;
-=======
     bool rewrite_subqueries = false;
->>>>>>> 969225b3
 
     /** Remove all unnecessary columns from the list of all available columns of the table (`columns`).
       * At the same time, form a set of unknown columns (`unknown_required_source_columns`),
