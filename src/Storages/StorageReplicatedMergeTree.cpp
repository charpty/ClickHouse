#include <Core/Defines.h>

#include <Common/FieldVisitors.h>
#include <Common/Macros.h>
#include <Common/StringUtils/StringUtils.h>
#include <Common/ThreadPool.h>
#include <Common/ZooKeeper/KeeperException.h>
#include <Common/ZooKeeper/Types.h>
#include <Common/escapeForFileName.h>
#include <Common/formatReadable.h>
#include <Common/thread_local_rng.h>
#include <Common/typeid_cast.h>

#include <Storages/AlterCommands.h>
#include <Storages/PartitionCommands.h>
#include <Storages/ColumnsDescription.h>
#include <Storages/StorageReplicatedMergeTree.h>
#include <Storages/MergeTree/IMergeTreeDataPart.h>
#include <Storages/MergeTree/MergeList.h>
#include <Storages/MergeTree/ReplicatedMergeTreeTableMetadata.h>
#include <Storages/MergeTree/ReplicatedMergeTreeBlockOutputStream.h>
#include <Storages/MergeTree/ReplicatedMergeTreeQuorumEntry.h>
#include <Storages/MergeTree/ReplicatedMergeTreeMutationEntry.h>
#include <Storages/MergeTree/ReplicatedMergeTreeAddress.h>
#include <Storages/MergeTree/ReplicatedMergeTreeQuorumAddedParts.h>
#include <Storages/MergeTree/ReplicatedMergeTreePartHeader.h>
#include <Storages/VirtualColumnUtils.h>

#include <Disks/StoragePolicy.h>

#include <Databases/IDatabase.h>

#include <Parsers/formatAST.h>
#include <Parsers/ASTDropQuery.h>
#include <Parsers/ASTOptimizeQuery.h>
#include <Parsers/ASTLiteral.h>
#include <Parsers/queryToString.h>
#include <Parsers/ASTCheckQuery.h>
#include <Parsers/ASTSetQuery.h>

#include <IO/ReadBufferFromString.h>
#include <IO/Operators.h>
#include <IO/ConnectionTimeouts.h>

#include <Interpreters/InterpreterAlterQuery.h>
#include <Interpreters/PartLog.h>
#include <Interpreters/Context.h>

#include <DataStreams/RemoteBlockInputStream.h>
#include <DataStreams/NullBlockOutputStream.h>
#include <DataStreams/copyData.h>

#include <Poco/DirectoryIterator.h>

#include <ext/range.h>
#include <ext/scope_guard.h>

#include <ctime>
#include <thread>
#include <future>

#include <boost/algorithm/string/join.hpp>

namespace ProfileEvents
{
    extern const Event ReplicatedPartMerges;
    extern const Event ReplicatedPartMutations;
    extern const Event ReplicatedPartFailedFetches;
    extern const Event ReplicatedPartFetchesOfMerged;
    extern const Event ObsoleteReplicatedParts;
    extern const Event ReplicatedPartFetches;
    extern const Event DataAfterMergeDiffersFromReplica;
    extern const Event DataAfterMutationDiffersFromReplica;
}

namespace CurrentMetrics
{
    extern const Metric LeaderReplica;
}


namespace DB
{

namespace ErrorCodes
{
    extern const int CANNOT_READ_ALL_DATA;
    extern const int NOT_IMPLEMENTED;
    extern const int NO_ZOOKEEPER;
    extern const int INCORRECT_DATA;
    extern const int INCOMPATIBLE_COLUMNS;
    extern const int REPLICA_IS_ALREADY_EXIST;
    extern const int NO_REPLICA_HAS_PART;
    extern const int LOGICAL_ERROR;
    extern const int TOO_MANY_UNEXPECTED_DATA_PARTS;
    extern const int ABORTED;
    extern const int REPLICA_IS_NOT_IN_QUORUM;
    extern const int TABLE_IS_READ_ONLY;
    extern const int NOT_FOUND_NODE;
    extern const int NO_ACTIVE_REPLICAS;
    extern const int LEADERSHIP_CHANGED;
    extern const int TABLE_WAS_NOT_DROPPED;
    extern const int PARTITION_ALREADY_EXISTS;
    extern const int TOO_MANY_RETRIES_TO_FETCH_PARTS;
    extern const int RECEIVED_ERROR_FROM_REMOTE_IO_SERVER;
    extern const int PARTITION_DOESNT_EXIST;
    extern const int UNFINISHED;
    extern const int RECEIVED_ERROR_TOO_MANY_REQUESTS;
    extern const int TOO_MANY_FETCHES;
    extern const int BAD_DATA_PART_NAME;
    extern const int PART_IS_TEMPORARILY_LOCKED;
    extern const int CANNOT_ASSIGN_OPTIMIZE;
    extern const int KEEPER_EXCEPTION;
    extern const int ALL_REPLICAS_LOST;
    extern const int REPLICA_STATUS_CHANGED;
    extern const int CANNOT_ASSIGN_ALTER;
}

namespace ActionLocks
{
    extern const StorageActionBlockType PartsMerge;
    extern const StorageActionBlockType PartsFetch;
    extern const StorageActionBlockType PartsSend;
    extern const StorageActionBlockType ReplicationQueue;
    extern const StorageActionBlockType PartsTTLMerge;
    extern const StorageActionBlockType PartsMove;
}


static const auto QUEUE_UPDATE_ERROR_SLEEP_MS        = 1 * 1000;
static const auto MERGE_SELECTING_SLEEP_MS           = 5 * 1000;
static const auto MUTATIONS_FINALIZING_SLEEP_MS      = 1 * 1000;
static const auto MUTATIONS_FINALIZING_IDLE_SLEEP_MS = 5 * 1000;


void StorageReplicatedMergeTree::setZooKeeper(zkutil::ZooKeeperPtr zookeeper)
{
    std::lock_guard lock(current_zookeeper_mutex);
    current_zookeeper = zookeeper;
}

zkutil::ZooKeeperPtr StorageReplicatedMergeTree::tryGetZooKeeper() const
{
    std::lock_guard lock(current_zookeeper_mutex);
    return current_zookeeper;
}

zkutil::ZooKeeperPtr StorageReplicatedMergeTree::getZooKeeper() const
{
    auto res = tryGetZooKeeper();
    if (!res)
        throw Exception("Cannot get ZooKeeper", ErrorCodes::NO_ZOOKEEPER);
    return res;
}


StorageReplicatedMergeTree::StorageReplicatedMergeTree(
    const String & zookeeper_path_,
    const String & replica_name_,
    bool attach,
    const StorageID & table_id_,
    const String & relative_data_path_,
    const StorageInMemoryMetadata & metadata,
    Context & context_,
    const String & date_column_name,
    const MergingParams & merging_params_,
    std::unique_ptr<MergeTreeSettings> settings_,
    bool has_force_restore_data_flag)
    : MergeTreeData(table_id_,
                    relative_data_path_,
                    metadata,
                    context_,
                    date_column_name,
                    merging_params_,
                    std::move(settings_),
                    true,                   /// require_part_metadata
                    attach,
                    [this] (const std::string & name) { enqueuePartForCheck(name); })
    , zookeeper_path(global_context.getMacros()->expand(zookeeper_path_, table_id_.database_name, table_id_.table_name))
    , replica_name(global_context.getMacros()->expand(replica_name_, table_id_.database_name, table_id_.table_name))
    , reader(*this)
    , writer(*this)
    , merger_mutator(*this, global_context.getBackgroundPool().getNumberOfThreads())
    , queue(*this)
    , fetcher(*this)
    , cleanup_thread(*this)
    , part_check_thread(*this)
    , restarting_thread(*this)
{
    if (!zookeeper_path.empty() && zookeeper_path.back() == '/')
        zookeeper_path.resize(zookeeper_path.size() - 1);
    /// If zookeeper chroot prefix is used, path should start with '/', because chroot concatenates without it.
    if (!zookeeper_path.empty() && zookeeper_path.front() != '/')
        zookeeper_path = "/" + zookeeper_path;
    replica_path = zookeeper_path + "/replicas/" + replica_name;

    queue_updating_task = global_context.getSchedulePool().createTask(getStorageID().getFullTableName() + " (StorageReplicatedMergeTree::queueUpdatingTask)", [this]{ queueUpdatingTask(); });

    mutations_updating_task = global_context.getSchedulePool().createTask(getStorageID().getFullTableName() + " (StorageReplicatedMergeTree::mutationsUpdatingTask)", [this]{ mutationsUpdatingTask(); });

    merge_selecting_task = global_context.getSchedulePool().createTask(getStorageID().getFullTableName() + " (StorageReplicatedMergeTree::mergeSelectingTask)", [this] { mergeSelectingTask(); });
    /// Will be activated if we win leader election.
    merge_selecting_task->deactivate();

    mutations_finalizing_task = global_context.getSchedulePool().createTask(getStorageID().getFullTableName() + " (StorageReplicatedMergeTree::mutationsFinalizingTask)", [this] { mutationsFinalizingTask(); });

    if (global_context.hasZooKeeper())
        current_zookeeper = global_context.getZooKeeper();

    bool skip_sanity_checks = false;

    if (current_zookeeper && current_zookeeper->exists(replica_path + "/flags/force_restore_data"))
    {
        skip_sanity_checks = true;
        current_zookeeper->remove(replica_path + "/flags/force_restore_data");

        LOG_WARNING(log, "Skipping the limits on severity of changes to data parts and columns (flag {}/flags/force_restore_data).", replica_path);
    }
    else if (has_force_restore_data_flag)
    {
        skip_sanity_checks = true;

        LOG_WARNING(log, "Skipping the limits on severity of changes to data parts and columns (flag force_restore_data).");
    }

    loadDataParts(skip_sanity_checks);

    if (!current_zookeeper)
    {
        if (!attach)
            throw Exception("Can't create replicated table without ZooKeeper", ErrorCodes::NO_ZOOKEEPER);

        /// Do not activate the replica. It will be readonly.
        LOG_ERROR(log, "No ZooKeeper: table will be in readonly mode.");
        is_readonly = true;
        return;
    }

    if (attach && !current_zookeeper->exists(zookeeper_path + "/metadata"))
    {
        LOG_WARNING(log, "No metadata in ZooKeeper: table will be in readonly mode.");
        is_readonly = true;
        return;
    }

    if (!attach)
    {
        if (!getDataParts().empty())
            throw Exception("Data directory for table already containing data parts - probably it was unclean DROP table or manual intervention. You must either clear directory by hand or use ATTACH TABLE instead of CREATE TABLE if you need to use that parts.", ErrorCodes::INCORRECT_DATA);

        createTableIfNotExists();

        /// We have to check granularity on other replicas. If it's fixed we
        /// must create our new replica with fixed granularity and store this
        /// information in /replica/metadata.
        other_replicas_fixed_granularity = checkFixedGranualrityInZookeeper();

        checkTableStructure(zookeeper_path);

        Coordination::Stat metadata_stat;
        current_zookeeper->get(zookeeper_path + "/metadata", &metadata_stat);
        metadata_version = metadata_stat.version;

        createReplica();
    }
    else
    {

        /// In old tables this node may missing or be empty
        String replica_metadata;
        bool replica_metadata_exists = current_zookeeper->tryGet(replica_path + "/metadata", replica_metadata);
        if (!replica_metadata_exists || replica_metadata.empty())
        {
            /// We have to check shared node granularity before we create ours.
            other_replicas_fixed_granularity = checkFixedGranualrityInZookeeper();
            ReplicatedMergeTreeTableMetadata current_metadata(*this);
            current_zookeeper->createOrUpdate(replica_path + "/metadata", current_metadata.toString(), zkutil::CreateMode::Persistent);
        }

        checkTableStructure(replica_path);
        checkParts(skip_sanity_checks);

        if (current_zookeeper->exists(replica_path + "/metadata_version"))
        {
            metadata_version = parse<int>(current_zookeeper->get(replica_path + "/metadata_version"));
        }
        else
        {
            /// This replica was created with old clickhouse version, so we have
            /// to take version of global node. If somebody will alter our
            /// table, then we will fill /metadata_version node in zookeeper.
            /// Otherwise on the next restart we can again use version from
            /// shared metadata node because it was not changed.
            Coordination::Stat metadata_stat;
            current_zookeeper->get(zookeeper_path + "/metadata", &metadata_stat);
            metadata_version = metadata_stat.version;
        }
        /// Temporary directories contain untinalized results of Merges or Fetches (after forced restart)
        ///  and don't allow to reinitialize them, so delete each of them immediately
        clearOldTemporaryDirectories(0);
        clearOldWriteAheadLogs();
    }

    createNewZooKeeperNodes();
}


bool StorageReplicatedMergeTree::checkFixedGranualrityInZookeeper()
{
    auto zookeeper = getZooKeeper();
    String metadata_str = zookeeper->get(zookeeper_path + "/metadata");
    auto metadata_from_zk = ReplicatedMergeTreeTableMetadata::parse(metadata_str);
    return metadata_from_zk.index_granularity_bytes == 0;
}


void StorageReplicatedMergeTree::waitMutationToFinishOnReplicas(
    const Strings & replicas, const String & mutation_id) const
{
    if (replicas.empty())
        return;

    zkutil::EventPtr wait_event = std::make_shared<Poco::Event>();

    std::set<String> inactive_replicas;
    for (const String & replica : replicas)
    {

        LOG_DEBUG(log, "Waiting for {} to apply mutation {}", replica, mutation_id);

        while (!partial_shutdown_called)
        {
            /// Mutation maybe killed or whole replica was deleted.
            /// Wait event will unblock at this moment.
            Coordination::Stat exists_stat;
            if (!getZooKeeper()->exists(zookeeper_path + "/mutations/" + mutation_id, &exists_stat, wait_event))
            {
                LOG_WARNING(log, "Mutation {} was killed or manually removed. Nothing to wait.", mutation_id);
                return;
            }

            auto zookeeper = getZooKeeper();
            /// Replica could be inactive.
            if (!zookeeper->exists(zookeeper_path + "/replicas/" + replica + "/is_active"))
            {
                LOG_WARNING(log, "Replica {} is not active during mutation. Mutation will be done asynchronously when replica becomes active.", replica);

                inactive_replicas.emplace(replica);
                break;
            }

            String mutation_pointer = zookeeper_path + "/replicas/" + replica + "/mutation_pointer";
            std::string mutation_pointer_value;
            Coordination::Stat get_stat;
            /// Replica could be removed
            if (!zookeeper->tryGet(mutation_pointer, mutation_pointer_value, &get_stat, wait_event))
            {
                LOG_WARNING(log, "Replica {} was removed", replica);
                break;
            }
            else if (mutation_pointer_value >= mutation_id) /// Maybe we already processed more fresh mutation
                break;                                      /// (numbers like 0000000000 and 0000000001)

            /// Replica can become inactive, so wait with timeout and recheck it
            if (wait_event->tryWait(1000))
                break;
        }

        if (partial_shutdown_called)
            throw Exception("Mutation is not finished because table shutdown was called. It will be done after table restart.",
                ErrorCodes::UNFINISHED);
    }

    if (!inactive_replicas.empty())
    {
        std::stringstream exception_message;
        exception_message << "Mutation is not finished because";

        if (!inactive_replicas.empty())
            exception_message << " some replicas are inactive right now: " << boost::algorithm::join(inactive_replicas, ", ");

        exception_message << ". Mutation will be done asynchronously";

        throw Exception(exception_message.str(), ErrorCodes::UNFINISHED);
    }
}

void StorageReplicatedMergeTree::createNewZooKeeperNodes()
{
    auto zookeeper = getZooKeeper();

    /// Working with quorum.
    zookeeper->createIfNotExists(zookeeper_path + "/quorum", String());
    zookeeper->createIfNotExists(zookeeper_path + "/quorum/last_part", String());
    zookeeper->createIfNotExists(zookeeper_path + "/quorum/failed_parts", String());

    /// Tracking lag of replicas.
    zookeeper->createIfNotExists(replica_path + "/min_unprocessed_insert_time", String());
    zookeeper->createIfNotExists(replica_path + "/max_processed_insert_time", String());

    /// Mutations
    zookeeper->createIfNotExists(zookeeper_path + "/mutations", String());
    zookeeper->createIfNotExists(replica_path + "/mutation_pointer", String());
}


void StorageReplicatedMergeTree::createTableIfNotExists()
{
    auto zookeeper = getZooKeeper();

    if (zookeeper->exists(zookeeper_path))
        return;

    LOG_DEBUG(log, "Creating table {}", zookeeper_path);

    zookeeper->createAncestors(zookeeper_path);

    /// We write metadata of table so that the replicas can check table parameters with them.
    String metadata = ReplicatedMergeTreeTableMetadata(*this).toString();

    Coordination::Requests ops;
    ops.emplace_back(zkutil::makeCreateRequest(zookeeper_path, "",
        zkutil::CreateMode::Persistent));
    ops.emplace_back(zkutil::makeCreateRequest(zookeeper_path + "/metadata", metadata,
        zkutil::CreateMode::Persistent));
    ops.emplace_back(zkutil::makeCreateRequest(zookeeper_path + "/columns", getColumns().toString(),
        zkutil::CreateMode::Persistent));
    ops.emplace_back(zkutil::makeCreateRequest(zookeeper_path + "/log", "",
        zkutil::CreateMode::Persistent));
    ops.emplace_back(zkutil::makeCreateRequest(zookeeper_path + "/blocks", "",
        zkutil::CreateMode::Persistent));
    ops.emplace_back(zkutil::makeCreateRequest(zookeeper_path + "/block_numbers", "",
        zkutil::CreateMode::Persistent));
    ops.emplace_back(zkutil::makeCreateRequest(zookeeper_path + "/nonincrement_block_numbers", "",
        zkutil::CreateMode::Persistent)); /// /nonincrement_block_numbers dir is unused, but is created nonetheless for backwards compatibility.
    ops.emplace_back(zkutil::makeCreateRequest(zookeeper_path + "/leader_election", "",
        zkutil::CreateMode::Persistent));
    ops.emplace_back(zkutil::makeCreateRequest(zookeeper_path + "/temp", "",
        zkutil::CreateMode::Persistent));
    ops.emplace_back(zkutil::makeCreateRequest(zookeeper_path + "/replicas", "",
        zkutil::CreateMode::Persistent));

    Coordination::Responses responses;
    auto code = zookeeper->tryMulti(ops, responses);
    if (code && code != Coordination::ZNODEEXISTS)
        throw Coordination::Exception(code);
}


/** Verify that list of columns and table storage_settings_ptr match those specified in ZK (/ metadata).
    * If not, throw an exception.
    */
void StorageReplicatedMergeTree::checkTableStructure(const String & zookeeper_prefix)
{
    auto zookeeper = getZooKeeper();

    ReplicatedMergeTreeTableMetadata old_metadata(*this);

    Coordination::Stat metadata_stat;
    String metadata_str = zookeeper->get(zookeeper_prefix + "/metadata", &metadata_stat);
    auto metadata_from_zk = ReplicatedMergeTreeTableMetadata::parse(metadata_str);
    old_metadata.checkEquals(metadata_from_zk);

    Coordination::Stat columns_stat;
    auto columns_from_zk = ColumnsDescription::parse(zookeeper->get(zookeeper_prefix + "/columns", &columns_stat));

    const ColumnsDescription & old_columns = getColumns();
    if (columns_from_zk != old_columns)
    {
        throw Exception("Table columns structure in ZooKeeper is different from local table structure", ErrorCodes::INCOMPATIBLE_COLUMNS);
    }
}

void StorageReplicatedMergeTree::setTableStructure(ColumnsDescription new_columns, const ReplicatedMergeTreeTableMetadata::Diff & metadata_diff)
{
    StorageInMemoryMetadata metadata = getInMemoryMetadata();
    if (new_columns != metadata.columns)
        metadata.columns = new_columns;

    if (!metadata_diff.empty())
    {
        if (metadata_diff.sorting_key_changed)
        {
            ParserNotEmptyExpressionList parser(false);
            auto new_sorting_key_expr_list = parseQuery(parser, metadata_diff.new_sorting_key, 0, DBMS_DEFAULT_MAX_PARSER_DEPTH);

            if (new_sorting_key_expr_list->children.size() == 1)
                metadata.order_by_ast = new_sorting_key_expr_list->children[0];
            else
            {
                auto tuple = makeASTFunction("tuple");
                tuple->arguments->children = new_sorting_key_expr_list->children;
                metadata.order_by_ast = tuple;
            }

            if (!isPrimaryKeyDefined())
            {
                /// Primary and sorting key become independent after this ALTER so we have to
                /// save the old ORDER BY expression as the new primary key.
                metadata.primary_key_ast = getSortingKeyAST()->clone();
            }
        }

        if (metadata_diff.skip_indices_changed)
            metadata.secondary_indices = IndicesDescription::parse(metadata_diff.new_skip_indices, new_columns, global_context);

        if (metadata_diff.constraints_changed)
            metadata.constraints = ConstraintsDescription::parse(metadata_diff.new_constraints);

        if (metadata_diff.ttl_table_changed)
        {
            ParserTTLExpressionList parser;
            metadata.ttl_for_table_ast = parseQuery(parser, metadata_diff.new_ttl_table, 0, DBMS_DEFAULT_MAX_PARSER_DEPTH);
        }
    }

    auto table_id = getStorageID();
    DatabaseCatalog::instance().getDatabase(table_id.database_name)->alterTable(global_context, table_id, metadata);

    /// Even if the primary/sorting keys didn't change we must reinitialize it
    /// because primary key column types might have changed.
    setProperties(metadata);
    setTTLExpressions(new_columns, metadata.ttl_for_table_ast);
}


/** If necessary, restore a part, replica itself adds a record for its receipt.
  * What time should I put for this entry in the queue? Time is taken into account when calculating lag of replica.
  * For these purposes, it makes sense to use creation time of missing part
  *  (that is, in calculating lag, it will be taken into account how old is the part we need to recover).
  */
static time_t tryGetPartCreateTime(zkutil::ZooKeeperPtr & zookeeper, const String & replica_path, const String & part_name)
{
    time_t res = 0;

    /// We get creation time of part, if it still exists (was not merged, for example).
    Coordination::Stat stat;
    String unused;
    if (zookeeper->tryGet(replica_path + "/parts/" + part_name, unused, &stat))
        res = stat.ctime / 1000;

    return res;
}


void StorageReplicatedMergeTree::createReplica()
{
    auto zookeeper = getZooKeeper();

    LOG_DEBUG(log, "Creating replica {}", replica_path);

    int32_t code;

    do
    {
        Coordination::Stat replicas_stat;
        String last_added_replica = zookeeper->get(zookeeper_path + "/replicas", &replicas_stat);

        /// If it is not the first replica, we will mark it as "lost", to immediately repair (clone) from existing replica.
        String is_lost_value = last_added_replica.empty() ? "0" : "1";

        Coordination::Requests ops;
        Coordination::Responses responses;
        ops.emplace_back(zkutil::makeCreateRequest(replica_path, "", zkutil::CreateMode::Persistent));
        ops.emplace_back(zkutil::makeCreateRequest(replica_path + "/host", "", zkutil::CreateMode::Persistent));
        ops.emplace_back(zkutil::makeCreateRequest(replica_path + "/log_pointer", "", zkutil::CreateMode::Persistent));
        ops.emplace_back(zkutil::makeCreateRequest(replica_path + "/queue", "", zkutil::CreateMode::Persistent));
        ops.emplace_back(zkutil::makeCreateRequest(replica_path + "/parts", "", zkutil::CreateMode::Persistent));
        ops.emplace_back(zkutil::makeCreateRequest(replica_path + "/flags", "", zkutil::CreateMode::Persistent));
        ops.emplace_back(zkutil::makeCreateRequest(replica_path + "/is_lost", is_lost_value, zkutil::CreateMode::Persistent));
        ops.emplace_back(zkutil::makeCreateRequest(replica_path + "/metadata", ReplicatedMergeTreeTableMetadata(*this).toString(), zkutil::CreateMode::Persistent));
        ops.emplace_back(zkutil::makeCreateRequest(replica_path + "/columns", getColumns().toString(), zkutil::CreateMode::Persistent));
        ops.emplace_back(zkutil::makeCreateRequest(replica_path + "/metadata_version", std::to_string(metadata_version), zkutil::CreateMode::Persistent));
        /// Check version of /replicas to see if there are any replicas created at the same moment of time.
        ops.emplace_back(zkutil::makeSetRequest(zookeeper_path + "/replicas", "last added replica: " + replica_name, replicas_stat.version));

        code = zookeeper->tryMulti(ops, responses);
        if (code == Coordination::Error::ZNODEEXISTS)
            throw Exception("Replica " + replica_path + " already exists.", ErrorCodes::REPLICA_IS_ALREADY_EXIST);
        else if (code == Coordination::Error::ZBADVERSION)
            LOG_ERROR(log, "Retrying createReplica(), because some other replicas were created at the same time");
        else
            zkutil::KeeperMultiException::check(code, ops, responses);
    } while (code == Coordination::Error::ZBADVERSION);
}


void StorageReplicatedMergeTree::checkParts(bool skip_sanity_checks)
{
    auto zookeeper = getZooKeeper();

    Strings expected_parts_vec = zookeeper->getChildren(replica_path + "/parts");

    /// Parts in ZK.
    NameSet expected_parts(expected_parts_vec.begin(), expected_parts_vec.end());

    /// There are no PreCommitted parts at startup.
    auto parts = getDataParts({MergeTreeDataPartState::Committed, MergeTreeDataPartState::Outdated});

    /** Local parts that are not in ZK.
      * In very rare cases they may cover missing parts
      * and someone may think that pushing them to zookeeper is good idea.
      * But actually we can't precisely determine that ALL missing parts
      * covered by this unexpected part. So missing parts will be downloaded.
      */
    DataParts unexpected_parts;

    /// Collect unexpected parts
    for (const auto & part : parts)
        if (!expected_parts.count(part->name))
            unexpected_parts.insert(part); /// this parts we will place to detached with ignored_ prefix

    /// Which parts should be taken from other replicas.
    Strings parts_to_fetch;

    for (const String & missing_name : expected_parts)
        if (!getActiveContainingPart(missing_name))
            parts_to_fetch.push_back(missing_name);

    /** To check the adequacy, for the parts that are in the FS, but not in ZK, we will only consider not the most recent parts.
      * Because unexpected new parts usually arise only because they did not have time to enroll in ZK with a rough restart of the server.
      * It also occurs from deduplicated parts that did not have time to retire.
      */
    size_t unexpected_parts_nonnew = 0;
    UInt64 unexpected_parts_nonnew_rows = 0;
    UInt64 unexpected_parts_rows = 0;
    for (const auto & part : unexpected_parts)
    {
        if (part->info.level > 0)
        {
            ++unexpected_parts_nonnew;
            unexpected_parts_nonnew_rows += part->rows_count;
        }

        unexpected_parts_rows += part->rows_count;
    }

    /// Additional helpful statistics
    auto get_blocks_count_in_data_part = [&] (const String & part_name) -> UInt64
    {
        MergeTreePartInfo part_info;
        if (MergeTreePartInfo::tryParsePartName(part_name, &part_info, format_version))
            return part_info.getBlocksCount();

        LOG_ERROR(log, "Unexpected part name: {}", part_name);
        return 0;
    };

    UInt64 parts_to_fetch_blocks = 0;
    for (const String & name : parts_to_fetch)
        parts_to_fetch_blocks += get_blocks_count_in_data_part(name);

    std::stringstream sanity_report;
    sanity_report << "There are "
        << unexpected_parts.size() << " unexpected parts with " << unexpected_parts_rows << " rows ("
        << unexpected_parts_nonnew << " of them is not just-written with " << unexpected_parts_rows << " rows), "
        << parts_to_fetch.size() << " missing parts (with " << parts_to_fetch_blocks << " blocks).";

    /** We can automatically synchronize data,
      *  if the ratio of the total number of errors to the total number of parts (minimum - on the local filesystem or in ZK)
      *  is no more than some threshold (for example 50%).
      *
      * A large ratio of mismatches in the data on the filesystem and the expected data
      *  may indicate a configuration error (the server accidentally connected as a replica not from right shard).
      * In this case, the protection mechanism does not allow the server to start.
      */

    UInt64 total_rows_on_filesystem = 0;
    for (const auto & part : parts)
        total_rows_on_filesystem += part->rows_count;

    const auto storage_settings_ptr = getSettings();
    bool insane = unexpected_parts_rows > total_rows_on_filesystem * storage_settings_ptr->replicated_max_ratio_of_wrong_parts;

    if (insane && !skip_sanity_checks)
    {
        std::stringstream why;
        why << "The local set of parts of table " << getStorageID().getNameForLogs() << " doesn't look like the set of parts "
            << "in ZooKeeper: "
            << formatReadableQuantity(unexpected_parts_rows) << " rows of " << formatReadableQuantity(total_rows_on_filesystem)
            << " total rows in filesystem are suspicious.";

        throw Exception(why.str() + " " + sanity_report.str(), ErrorCodes::TOO_MANY_UNEXPECTED_DATA_PARTS);
    }

    if (unexpected_parts_nonnew_rows > 0)
        LOG_WARNING(log, sanity_report.str());

    /// Add to the queue jobs to pick up the missing parts from other replicas and remove from ZK the information that we have them.
    std::vector<std::future<Coordination::ExistsResponse>> exists_futures;
    exists_futures.reserve(parts_to_fetch.size());
    for (const String & part_name : parts_to_fetch)
    {
        String part_path = replica_path + "/parts/" + part_name;
        exists_futures.emplace_back(zookeeper->asyncExists(part_path));
    }

    std::vector<std::future<Coordination::MultiResponse>> enqueue_futures;
    enqueue_futures.reserve(parts_to_fetch.size());
    for (size_t i = 0; i < parts_to_fetch.size(); ++i)
    {
        const String & part_name = parts_to_fetch[i];
        LOG_ERROR(log, "Removing locally missing part from ZooKeeper and queueing a fetch: {}", part_name);

        Coordination::Requests ops;

        time_t part_create_time = 0;
        Coordination::ExistsResponse exists_resp = exists_futures[i].get();
        if (!exists_resp.error)
        {
            part_create_time = exists_resp.stat.ctime / 1000;
            removePartFromZooKeeper(part_name, ops, exists_resp.stat.numChildren > 0);
        }

        LogEntry log_entry;
        log_entry.type = LogEntry::GET_PART;
        log_entry.source_replica = "";
        log_entry.new_part_name = part_name;
        log_entry.create_time = part_create_time;

        /// We assume that this occurs before the queue is loaded (queue.initialize).
        ops.emplace_back(zkutil::makeCreateRequest(
            replica_path + "/queue/queue-", log_entry.toString(), zkutil::CreateMode::PersistentSequential));

        enqueue_futures.emplace_back(zookeeper->asyncMulti(ops));
    }

    for (auto & future : enqueue_futures)
        future.get();

    /// Remove extra local parts.
    for (const DataPartPtr & part : unexpected_parts)
    {
        LOG_ERROR(log, "Renaming unexpected part {} to ignored_{}", part->name, part->name);
        forgetPartAndMoveToDetached(part, "ignored", true);
    }
}


void StorageReplicatedMergeTree::checkPartChecksumsAndAddCommitOps(const zkutil::ZooKeeperPtr & zookeeper,
    const DataPartPtr & part, Coordination::Requests & ops, String part_name, NameSet * absent_replicas_paths)
{
    if (part_name.empty())
        part_name = part->name;

    auto local_part_header = ReplicatedMergeTreePartHeader::fromColumnsAndChecksums(
        part->getColumns(), part->checksums);

    Strings replicas = zookeeper->getChildren(zookeeper_path + "/replicas");
    std::shuffle(replicas.begin(), replicas.end(), thread_local_rng);
    bool has_been_already_added = false;

    for (const String & replica : replicas)
    {
        String current_part_path = zookeeper_path + "/replicas/" + replica + "/parts/" + part_name;

        String part_zk_str;
        if (!zookeeper->tryGet(current_part_path, part_zk_str))
        {
            if (absent_replicas_paths)
                absent_replicas_paths->emplace(current_part_path);

            continue;
        }

        ReplicatedMergeTreePartHeader replica_part_header;
        if (!part_zk_str.empty())
            replica_part_header = ReplicatedMergeTreePartHeader::fromString(part_zk_str);
        else
        {
            Coordination::Stat columns_stat_before, columns_stat_after;
            String columns_str;
            String checksums_str;
            /// Let's check that the node's version with the columns did not change while we were reading the checksums.
            /// This ensures that the columns and the checksum refer to the same
            if (!zookeeper->tryGet(current_part_path + "/columns", columns_str, &columns_stat_before) ||
                !zookeeper->tryGet(current_part_path + "/checksums", checksums_str) ||
                !zookeeper->exists(current_part_path + "/columns", &columns_stat_after) ||
                columns_stat_before.version != columns_stat_after.version)
            {
                LOG_INFO(log, "Not checking checksums of part {} with replica {} because part changed while we were reading its checksums", part_name, replica);
                continue;
            }

            replica_part_header = ReplicatedMergeTreePartHeader::fromColumnsAndChecksumsZNodes(
                columns_str, checksums_str);
        }

        if (replica_part_header.getColumnsHash() != local_part_header.getColumnsHash())
        {
            LOG_INFO(log, "Not checking checksums of part {} with replica {} because columns are different", part_name, replica);
            continue;
        }

        replica_part_header.getChecksums().checkEqual(local_part_header.getChecksums(), true);

        if (replica == replica_name)
            has_been_already_added = true;

        /// If we verify checksums in "sequential manner" (i.e. recheck absence of checksums on other replicas when commit)
        /// then it is enough to verify checksums on at least one replica since checksums on other replicas must be the same.
        if (absent_replicas_paths)
        {
            absent_replicas_paths->clear();
            break;
        }
    }

    if (!has_been_already_added)
    {
        const auto storage_settings_ptr = getSettings();
        String part_path = replica_path + "/parts/" + part_name;

        //ops.emplace_back(zkutil::makeCheckRequest(
        //    zookeeper_path + "/columns", expected_columns_version));

        if (storage_settings_ptr->use_minimalistic_part_header_in_zookeeper)
        {
            ops.emplace_back(zkutil::makeCreateRequest(
                part_path, local_part_header.toString(), zkutil::CreateMode::Persistent));
        }
        else
        {
            ops.emplace_back(zkutil::makeCreateRequest(
                part_path, "", zkutil::CreateMode::Persistent));
            ops.emplace_back(zkutil::makeCreateRequest(
                part_path + "/columns", part->getColumns().toString(), zkutil::CreateMode::Persistent));
            ops.emplace_back(zkutil::makeCreateRequest(
                part_path + "/checksums", getChecksumsForZooKeeper(part->checksums), zkutil::CreateMode::Persistent));
        }
    }
    else
    {
        LOG_WARNING(log, "checkPartAndAddToZooKeeper: node {} already exists. Will not commit any nodes.", replica_path + "/parts/" + part_name);
    }
}

MergeTreeData::DataPartsVector StorageReplicatedMergeTree::checkPartChecksumsAndCommit(Transaction & transaction,
    const DataPartPtr & part)
{
    auto zookeeper = getZooKeeper();

    while (true)
    {
        Coordination::Requests ops;
        NameSet absent_part_paths_on_replicas;

        /// Checksums are checked here and `ops` is filled. In fact, the part is added to ZK just below, when executing `multi`.
        checkPartChecksumsAndAddCommitOps(zookeeper, part, ops, part->name, &absent_part_paths_on_replicas);

        /// Do not commit if the part is obsolete, we have just briefly checked its checksums
        if (transaction.isEmpty())
            return {};

        /// Will check that the part did not suddenly appear on skipped replicas
        if (!absent_part_paths_on_replicas.empty())
        {
            Coordination::Requests new_ops;
            for (const String & part_path : absent_part_paths_on_replicas)
            {
                new_ops.emplace_back(zkutil::makeCreateRequest(part_path, "", zkutil::CreateMode::Persistent));
                new_ops.emplace_back(zkutil::makeRemoveRequest(part_path, -1));
            }

            /// Add check ops at the beginning
            new_ops.insert(new_ops.end(), ops.begin(), ops.end());
            ops = std::move(new_ops);
        }

        try
        {
            zookeeper->multi(ops);
            return transaction.commit();
        }
        catch (const zkutil::KeeperMultiException & e)
        {
            size_t num_check_ops = 2 * absent_part_paths_on_replicas.size();
            size_t failed_op_index = e.failed_op_index;

            if (failed_op_index < num_check_ops && e.code == Coordination::ZNODEEXISTS)
            {
                LOG_INFO(log, "The part {} on a replica suddenly appeared, will recheck checksums", e.getPathForFirstFailedOp());
            }
            else
                throw;
        }
    }
}

String StorageReplicatedMergeTree::getChecksumsForZooKeeper(const MergeTreeDataPartChecksums & checksums) const
{
    return MinimalisticDataPartChecksums::getSerializedString(checksums,
        getSettings()->use_minimalistic_checksums_in_zookeeper);
}


bool StorageReplicatedMergeTree::executeLogEntry(LogEntry & entry)
{
    if (entry.type == LogEntry::DROP_RANGE)
    {
        executeDropRange(entry);
        return true;
    }

    if (entry.type == LogEntry::REPLACE_RANGE)
    {
        executeReplaceRange(entry);
        return true;
    }

    if (entry.type == LogEntry::GET_PART ||
        entry.type == LogEntry::MERGE_PARTS ||
        entry.type == LogEntry::MUTATE_PART)
    {
        /// If we already have this part or a part covering it, we do not need to do anything.
        /// The part may be still in the PreCommitted -> Committed transition so we first search
        /// among PreCommitted parts to definitely find the desired part if it exists.
        DataPartPtr existing_part = getPartIfExists(entry.new_part_name, {MergeTreeDataPartState::PreCommitted});
        if (!existing_part)
            existing_part = getActiveContainingPart(entry.new_part_name);

        /// Even if the part is locally, it (in exceptional cases) may not be in ZooKeeper. Let's check that it is there.
        if (existing_part && getZooKeeper()->exists(replica_path + "/parts/" + existing_part->name))
        {
            if (!(entry.type == LogEntry::GET_PART && entry.source_replica == replica_name))
            {
                LOG_DEBUG(log, "Skipping action for part {} because part {} already exists.", entry.new_part_name, existing_part->name);
            }
            return true;
        }
    }

    if (entry.type == LogEntry::GET_PART && entry.source_replica == replica_name)
        LOG_WARNING(log, "Part {} from own log doesn't exist.", entry.new_part_name);

    /// Perhaps we don't need this part, because during write with quorum, the quorum has failed (see below about `/quorum/failed_parts`).
    if (entry.quorum && getZooKeeper()->exists(zookeeper_path + "/quorum/failed_parts/" + entry.new_part_name))
    {
        LOG_DEBUG(log, "Skipping action for part {} because quorum for that part was failed.", entry.new_part_name);
        return true;    /// NOTE Deletion from `virtual_parts` is not done, but it is only necessary for merge.
    }

    bool do_fetch = false;
    if (entry.type == LogEntry::GET_PART)
    {
        do_fetch = true;
    }
    else if (entry.type == LogEntry::MERGE_PARTS)
    {
        /// Sometimes it's better to fetch merged part instead of merge
        /// For example when we don't have all source parts for merge
        do_fetch = !tryExecuteMerge(entry);
    }
    else if (entry.type == LogEntry::MUTATE_PART)
    {
        /// Sometimes it's better to fetch mutated part instead of merge
        do_fetch = !tryExecutePartMutation(entry);
    }
    else if (entry.type == LogEntry::ALTER_METADATA)
    {
        return executeMetadataAlter(entry);
    }
    else
    {
        throw Exception("Unexpected log entry type: " + toString(static_cast<int>(entry.type)), ErrorCodes::LOGICAL_ERROR);
    }

    if (do_fetch)
        return executeFetch(entry);

    return true;
}

bool StorageReplicatedMergeTree::tryExecuteMerge(const LogEntry & entry)
{
    // Log source part names just in case
    {
        std::stringstream source_parts_msg;
        for (auto i : ext::range(0, entry.source_parts.size()))
            source_parts_msg << (i != 0 ? ", " : "") << entry.source_parts[i];

        LOG_TRACE(log, "Executing log entry to merge parts {} to {}", source_parts_msg.str(), entry.new_part_name);
    }

    const auto storage_settings_ptr = getSettings();

    if (storage_settings_ptr->always_fetch_merged_part)
    {
        LOG_INFO(log, "Will fetch part {} because setting 'always_fetch_merged_part' is true", entry.new_part_name);
        return false;
    }

    DataPartsVector parts;
    bool have_all_parts = true;
    for (const String & name : entry.source_parts)
    {
        DataPartPtr part = getActiveContainingPart(name);
        if (!part)
        {
            have_all_parts = false;
            break;
        }
        if (part->name != name)
        {
            LOG_WARNING(log, "Part {} is covered by {} but should be merged into {}. This shouldn't happen often.", name, part->name, entry.new_part_name);
            have_all_parts = false;
            break;
        }
        parts.push_back(part);
    }

    if (!have_all_parts)
    {
        /// If you do not have all the necessary parts, try to take some already merged part from someone.
        LOG_DEBUG(log, "Don't have all parts for merge {}; will try to fetch it instead", entry.new_part_name);
        return false;
    }
    else if (entry.create_time + storage_settings_ptr->prefer_fetch_merged_part_time_threshold.totalSeconds() <= time(nullptr))
    {
        /// If entry is old enough, and have enough size, and part are exists in any replica,
        ///  then prefer fetching of merged part from replica.

        size_t sum_parts_bytes_on_disk = 0;
        for (const auto & part : parts)
            sum_parts_bytes_on_disk += part->getBytesOnDisk();

        if (sum_parts_bytes_on_disk >= storage_settings_ptr->prefer_fetch_merged_part_size_threshold)
        {
            String replica = findReplicaHavingPart(entry.new_part_name, true);    /// NOTE excessive ZK requests for same data later, may remove.
            if (!replica.empty())
            {
                LOG_DEBUG(log, "Prefer to fetch {} from replica {}", entry.new_part_name, replica);
                return false;
            }
        }
    }

    /// Start to make the main work
    size_t estimated_space_for_merge = MergeTreeDataMergerMutator::estimateNeededDiskSpace(parts);

    /// Can throw an exception while reserving space.
    IMergeTreeDataPart::TTLInfos ttl_infos;
    size_t max_volume_index = 0;
    for (auto & part_ptr : parts)
    {
        ttl_infos.update(part_ptr->ttl_infos);
<<<<<<< HEAD
        if (part_ptr->isStoredOnDisk())
            max_volume_index = std::max(max_volume_index, getStoragePolicy()->getVolumeIndexByDisk(part_ptr->disk));
=======
        max_volume_index = std::max(max_volume_index, getStoragePolicy()->getVolumeIndexByDisk(part_ptr->volume->getDisk()));
>>>>>>> c7d9094a
    }
    ReservationPtr reserved_space = reserveSpacePreferringTTLRules(estimated_space_for_merge,
            ttl_infos, time(nullptr), max_volume_index);

    auto table_lock = lockStructureForShare(
            false, RWLockImpl::NO_QUERY, storage_settings_ptr->lock_acquire_timeout_for_background_operations);

    FutureMergedMutatedPart future_merged_part(parts, entry.new_part_type);
    if (future_merged_part.name != entry.new_part_name)
    {
        throw Exception("Future merged part name " + backQuote(future_merged_part.name) + " differs from part name in log entry: "
            + backQuote(entry.new_part_name), ErrorCodes::BAD_DATA_PART_NAME);
    }
    future_merged_part.updatePath(*this, reserved_space);

    auto table_id = getStorageID();
    MergeList::EntryPtr merge_entry = global_context.getMergeList().insert(table_id.database_name, table_id.table_name, future_merged_part);

    Transaction transaction(*this);
    MutableDataPartPtr part;

    Stopwatch stopwatch;

    auto write_part_log = [&] (const ExecutionStatus & execution_status)
    {
        writePartLog(
            PartLogElement::MERGE_PARTS, execution_status, stopwatch.elapsed(),
            entry.new_part_name, part, parts, merge_entry.get());
    };

    try
    {
        part = merger_mutator.mergePartsToTemporaryPart(
            future_merged_part, *merge_entry, table_lock, entry.create_time, reserved_space, entry.deduplicate, entry.force_ttl);

        merger_mutator.renameMergedTemporaryPart(part, parts, &transaction);

        try
        {
            checkPartChecksumsAndCommit(transaction, part);

            DataPartsVector parts_to_remove_immediatly;
            for (const auto & part_ptr : parts)
            {
                part_ptr->notifyMerged();
                if (isInMemoryPart(part_ptr))
                {
                    modifyPartState(part_ptr, DataPartState::Deleting);
                    parts_to_remove_immediatly.push_back(part_ptr);
                }
            }

            tryRemovePartsFromZooKeeperWithRetries(parts_to_remove_immediatly);
            removePartsFinally(parts_to_remove_immediatly);
        }
        catch (const Exception & e)
        {
            if (MergeTreeDataPartChecksums::isBadChecksumsErrorCode(e.code()))
            {
                transaction.rollback();

                ProfileEvents::increment(ProfileEvents::DataAfterMergeDiffersFromReplica);

                LOG_ERROR(log, "{}. Data after merge is not byte-identical to data on another replicas. There could be several reasons: 1. Using newer version of compression library after server update. 2. Using another compression method. 3. Non-deterministic compression algorithm (highly unlikely). 4. Non-deterministic merge algorithm due to logical error in code. 5. Data corruption in memory due to bug in code. 6. Data corruption in memory due to hardware issue. 7. Manual modification of source data after server startup. 8. Manual modification of checksums stored in ZooKeeper. 9. Part format related settings like 'enable_mixed_granularity_parts' are different on different replicas. We will download merged part from replica to force byte-identical result.", getCurrentExceptionMessage(false));

                write_part_log(ExecutionStatus::fromCurrentException());

                tryRemovePartImmediately(std::move(part));
                /// No need to delete the part from ZK because we can be sure that the commit transaction
                /// didn't go through.

                return false;
            }

            throw;
        }

        /** Removing old parts from ZK and from the disk is delayed - see ReplicatedMergeTreeCleanupThread, clearOldParts.
          */

        /** With `ZSESSIONEXPIRED` or `ZOPERATIONTIMEOUT`, we can inadvertently roll back local changes to the parts.
          * This is not a problem, because in this case the merge will remain in the queue, and we will try again.
          */
        merge_selecting_task->schedule();
        ProfileEvents::increment(ProfileEvents::ReplicatedPartMerges);

        write_part_log({});

        return true;
    }
    catch (...)
    {
        write_part_log(ExecutionStatus::fromCurrentException());
        throw;
    }
}

bool StorageReplicatedMergeTree::tryExecutePartMutation(const StorageReplicatedMergeTree::LogEntry & entry)
{
    const String & source_part_name = entry.source_parts.at(0);
    const auto storage_settings_ptr = getSettings();
    LOG_TRACE(log, "Executing log entry to mutate part {} to {}", source_part_name, entry.new_part_name);

    DataPartPtr source_part = getActiveContainingPart(source_part_name);
    if (!source_part)
    {
        LOG_DEBUG(log, "Source part {} for {} is not ready; will try to fetch it instead", source_part_name, entry.new_part_name);
        return false;
    }

    if (source_part->name != source_part_name)
    {
        throw Exception("Part " + source_part_name + " is covered by " + source_part->name
            + " but should be mutated to " + entry.new_part_name + ". This is a bug.",
            ErrorCodes::LOGICAL_ERROR);
    }

    /// TODO - some better heuristic?
    size_t estimated_space_for_result = MergeTreeDataMergerMutator::estimateNeededDiskSpace({source_part});

    if (entry.create_time + storage_settings_ptr->prefer_fetch_merged_part_time_threshold.totalSeconds() <= time(nullptr)
        && estimated_space_for_result >= storage_settings_ptr->prefer_fetch_merged_part_size_threshold)
    {
        /// If entry is old enough, and have enough size, and some replica has the desired part,
        /// then prefer fetching from replica.
        String replica = findReplicaHavingPart(entry.new_part_name, true);    /// NOTE excessive ZK requests for same data later, may remove.
        if (!replica.empty())
        {
            LOG_DEBUG(log, "Prefer to fetch {} from replica {}", entry.new_part_name, replica);
            return false;
        }
    }


    MergeTreePartInfo new_part_info = MergeTreePartInfo::fromPartName(
        entry.new_part_name, format_version);
    MutationCommands commands = queue.getMutationCommands(source_part, new_part_info.mutation);

    /// Once we mutate part, we must reserve space on the same disk, because mutations can possibly create hardlinks.
    /// Can throw an exception.
    ReservationPtr reserved_space = reserveSpace(estimated_space_for_result, source_part->volume);

    auto table_lock = lockStructureForShare(
            false, RWLockImpl::NO_QUERY, storage_settings_ptr->lock_acquire_timeout_for_background_operations);

    MutableDataPartPtr new_part;
    Transaction transaction(*this);

    FutureMergedMutatedPart future_mutated_part;
    future_mutated_part.parts.push_back(source_part);
    future_mutated_part.part_info = new_part_info;
    future_mutated_part.name = entry.new_part_name;
    future_mutated_part.updatePath(*this, reserved_space);
    future_mutated_part.type = source_part->getType();

    auto table_id = getStorageID();
    MergeList::EntryPtr merge_entry = global_context.getMergeList().insert(
        table_id.database_name, table_id.table_name, future_mutated_part);

    Stopwatch stopwatch;

    auto write_part_log = [&] (const ExecutionStatus & execution_status)
    {
        writePartLog(
            PartLogElement::MUTATE_PART, execution_status, stopwatch.elapsed(),
            entry.new_part_name, new_part, future_mutated_part.parts, merge_entry.get());
    };

    try
    {
        new_part = merger_mutator.mutatePartToTemporaryPart(future_mutated_part, commands, *merge_entry, entry.create_time, global_context, reserved_space, table_lock);
        renameTempPartAndReplace(new_part, nullptr, &transaction);

        try
        {
            checkPartChecksumsAndCommit(transaction, new_part);
        }
        catch (const Exception & e)
        {
            if (MergeTreeDataPartChecksums::isBadChecksumsErrorCode(e.code()))
            {
                transaction.rollback();

                ProfileEvents::increment(ProfileEvents::DataAfterMutationDiffersFromReplica);

                LOG_ERROR(log, "{}. Data after mutation is not byte-identical to data on another replicas. We will download merged part from replica to force byte-identical result.", getCurrentExceptionMessage(false));

                write_part_log(ExecutionStatus::fromCurrentException());

                tryRemovePartImmediately(std::move(new_part));
                /// No need to delete the part from ZK because we can be sure that the commit transaction
                /// didn't go through.

                return false;
            }

            throw;
        }

        /** With `ZSESSIONEXPIRED` or `ZOPERATIONTIMEOUT`, we can inadvertently roll back local changes to the parts.
          * This is not a problem, because in this case the entry will remain in the queue, and we will try again.
          */
        merge_selecting_task->schedule();
        ProfileEvents::increment(ProfileEvents::ReplicatedPartMutations);
        write_part_log({});

        return true;
    }
    catch (...)
    {
        write_part_log(ExecutionStatus::fromCurrentException());
        throw;
    }
}


bool StorageReplicatedMergeTree::executeFetch(LogEntry & entry)
{
    /// Looking for covering part. After that entry.actual_new_part_name may be filled.
    String replica = findReplicaHavingCoveringPart(entry, true);
    const auto storage_settings_ptr = getSettings();

    static std::atomic_uint total_fetches {0};
    if (storage_settings_ptr->replicated_max_parallel_fetches && total_fetches >= storage_settings_ptr->replicated_max_parallel_fetches)
    {
        throw Exception("Too many total fetches from replicas, maximum: " + storage_settings_ptr->replicated_max_parallel_fetches.toString(),
            ErrorCodes::TOO_MANY_FETCHES);
    }

    ++total_fetches;
    SCOPE_EXIT({--total_fetches;});

    if (storage_settings_ptr->replicated_max_parallel_fetches_for_table
        && current_table_fetches >= storage_settings_ptr->replicated_max_parallel_fetches_for_table)
    {
        throw Exception("Too many fetches from replicas for table, maximum: " + storage_settings_ptr->replicated_max_parallel_fetches_for_table.toString(),
            ErrorCodes::TOO_MANY_FETCHES);
    }

    ++current_table_fetches;
    SCOPE_EXIT({--current_table_fetches;});

    try
    {
        if (replica.empty())
        {
            /** If a part is to be written with a quorum and the quorum is not reached yet,
              *  then (due to the fact that a part is impossible to download right now),
              *  the quorum entry should be considered unsuccessful.
              * TODO Complex code, extract separately.
              */
            if (entry.quorum)
            {
                if (entry.type != LogEntry::GET_PART)
                    throw Exception("Logical error: log entry with quorum but type is not GET_PART", ErrorCodes::LOGICAL_ERROR);

                LOG_DEBUG(log, "No active replica has part {} which needs to be written with quorum. Will try to mark that quorum as failed.", entry.new_part_name);

                /** Atomically:
                  * - if replicas do not become active;
                  * - if there is a `quorum` node with this part;
                  * - delete `quorum` node;
                  * - add a part to the list `quorum/failed_parts`;
                  * - if the part is not already removed from the list for deduplication `blocks/block_num`, then delete it;
                  *
                  * If something changes, then we will nothing - we'll get here again next time.
                  */

                /** We collect the `host` node versions from the replicas.
                  * When the replica becomes active, it changes the value of host in the same transaction (with the creation of `is_active`).
                  * This will ensure that the replicas do not become active.
                  */

                auto zookeeper = getZooKeeper();

                Strings replicas = zookeeper->getChildren(zookeeper_path + "/replicas");

                Coordination::Requests ops;

                for (const auto & path_part : replicas)
                {
                    Coordination::Stat stat;
                    String path = zookeeper_path + "/replicas/" + path_part + "/host";
                    zookeeper->get(path, &stat);
                    ops.emplace_back(zkutil::makeCheckRequest(path, stat.version));
                }

                /// We verify that while we were collecting versions, the replica with the necessary part did not come alive.
                replica = findReplicaHavingPart(entry.new_part_name, true);

                /// Also during this time a completely new replica could be created.
                /// But if a part does not appear on the old, then it can not be on the new one either.

                if (replica.empty())
                {
                    Coordination::Stat quorum_stat;
                    String quorum_path = zookeeper_path + "/quorum/status";
                    String quorum_str = zookeeper->get(quorum_path, &quorum_stat);
                    ReplicatedMergeTreeQuorumEntry quorum_entry;
                    quorum_entry.fromString(quorum_str);

                    if (quorum_entry.part_name == entry.new_part_name)
                    {
                        ops.emplace_back(zkutil::makeRemoveRequest(quorum_path, quorum_stat.version));

                        auto part_info = MergeTreePartInfo::fromPartName(entry.new_part_name, format_version);

                        if (part_info.min_block != part_info.max_block)
                            throw Exception("Logical error: log entry with quorum for part covering more than one block number",
                                ErrorCodes::LOGICAL_ERROR);

                        ops.emplace_back(zkutil::makeCreateRequest(
                            zookeeper_path + "/quorum/failed_parts/" + entry.new_part_name,
                            "",
                            zkutil::CreateMode::Persistent));

                        /// Deleting from `blocks`.
                        if (!entry.block_id.empty() && zookeeper->exists(zookeeper_path + "/blocks/" + entry.block_id))
                            ops.emplace_back(zkutil::makeRemoveRequest(zookeeper_path + "/blocks/" + entry.block_id, -1));

                        Coordination::Responses responses;
                        auto code = zookeeper->tryMulti(ops, responses);

                        if (code == Coordination::ZOK)
                        {
                            LOG_DEBUG(log, "Marked quorum for part {} as failed.", entry.new_part_name);
                            queue.removeFromVirtualParts(part_info);
                            return true;
                        }
                        else if (code == Coordination::ZBADVERSION || code == Coordination::ZNONODE || code == Coordination::ZNODEEXISTS)
                        {
                            LOG_DEBUG(log, "State was changed or isn't expected when trying to mark quorum for part {} as failed. Code: {}", entry.new_part_name, zkutil::ZooKeeper::error2string(code));
                        }
                        else
                            throw Coordination::Exception(code);
                    }
                    else
                    {
                        LOG_WARNING(log, "No active replica has part {}, but that part needs quorum and /quorum/status contains entry about another part {}. It means that part was successfully written to {} replicas, but then all of them goes offline. Or it is a bug.", entry.new_part_name, quorum_entry.part_name, entry.quorum);
                    }
                }
            }

            if (replica.empty())
            {
                ProfileEvents::increment(ProfileEvents::ReplicatedPartFailedFetches);
                throw Exception("No active replica has part " + entry.new_part_name + " or covering part", ErrorCodes::NO_REPLICA_HAS_PART);
            }
        }

        try
        {
            String part_name = entry.actual_new_part_name.empty() ? entry.new_part_name : entry.actual_new_part_name;
            if (!fetchPart(part_name, zookeeper_path + "/replicas/" + replica, false, entry.quorum))
                return false;
        }
        catch (Exception & e)
        {
            /// No stacktrace, just log message
            if (e.code() == ErrorCodes::RECEIVED_ERROR_TOO_MANY_REQUESTS)
                e.addMessage("Too busy replica. Will try later.");
            throw;
        }

        if (entry.type == LogEntry::MERGE_PARTS)
            ProfileEvents::increment(ProfileEvents::ReplicatedPartFetchesOfMerged);
    }
    catch (...)
    {
        /** If we can not download the part we need for some merge, it's better not to try to get other parts for this merge,
          * but try to get already merged part. To do this, move the action to get the remaining parts
          * for this merge at the end of the queue.
          */
        try
        {
            auto parts_for_merge = queue.moveSiblingPartsForMergeToEndOfQueue(entry.new_part_name);

            if (!parts_for_merge.empty() && replica.empty())
            {
                LOG_INFO(log, "No active replica has part {}. Will fetch merged part instead.", entry.new_part_name);
                return false;
            }

            /** If no active replica has a part, and there is no merge in the queue with its participation,
              * check to see if any (active or inactive) replica has such a part or covering it.
              */
            if (replica.empty())
                enqueuePartForCheck(entry.new_part_name);
        }
        catch (...)
        {
            tryLogCurrentException(log, __PRETTY_FUNCTION__);
        }

        throw;
    }

    return true;
}


void StorageReplicatedMergeTree::executeDropRange(const LogEntry & entry)
{
    auto drop_range_info = MergeTreePartInfo::fromPartName(entry.new_part_name, format_version);
    queue.removePartProducingOpsInRange(getZooKeeper(), drop_range_info, entry);

    if (entry.detach)
        LOG_DEBUG(log, "Detaching parts.");
    else
        LOG_DEBUG(log, "Removing parts.");

    /// Delete the parts contained in the range to be deleted.
    /// It's important that no old parts remain (after the merge), because otherwise,
    ///  after adding a new replica, this new replica downloads them, but does not delete them.
    /// And, if you do not, the parts will come to life after the server is restarted.
    /// Therefore, we use all data parts.

    DataPartsVector parts_to_remove;
    {
        auto data_parts_lock = lockParts();
        parts_to_remove = removePartsInRangeFromWorkingSet(drop_range_info, true, true, data_parts_lock);
    }

    if (entry.detach)
    {
        /// If DETACH clone parts to detached/ directory
        for (const auto & part : parts_to_remove)
        {
            LOG_INFO(log, "Detaching {}", part->relative_path);
            part->makeCloneInDetached("");
        }
    }

    /// Forcibly remove parts from ZooKeeper
    tryRemovePartsFromZooKeeperWithRetries(parts_to_remove);

    if (entry.detach)
        LOG_DEBUG(log, "Detached {} parts inside {}.", parts_to_remove.size(), entry.new_part_name);
    else
        LOG_DEBUG(log, "Removed {} parts inside {}.", parts_to_remove.size(), entry.new_part_name);

    /// We want to remove dropped parts from disk as soon as possible
    /// To be removed a partition should have zero refcount, therefore call the cleanup thread at exit
    parts_to_remove.clear();
    cleanup_thread.wakeup();
}


bool StorageReplicatedMergeTree::executeReplaceRange(const LogEntry & entry)
{
    Stopwatch watch;
    auto & entry_replace = *entry.replace_range_entry;

    MergeTreePartInfo drop_range = MergeTreePartInfo::fromPartName(entry_replace.drop_range_part_name, format_version);
    /// Range with only one block has special meaning ATTACH PARTITION
    bool replace = drop_range.getBlocksCount() > 1;

    queue.removePartProducingOpsInRange(getZooKeeper(), drop_range, entry);

    struct PartDescription
    {
        PartDescription(size_t index_, const String & src_part_name_, const String & new_part_name_, const String & checksum_hex_,
                        MergeTreeDataFormatVersion format_version)
            : index(index_),
            src_part_name(src_part_name_), src_part_info(MergeTreePartInfo::fromPartName(src_part_name_, format_version)),
            new_part_name(new_part_name_), new_part_info(MergeTreePartInfo::fromPartName(new_part_name_, format_version)),
            checksum_hex(checksum_hex_) {}

        size_t index; // in log entry arrays
        String src_part_name;
        MergeTreePartInfo src_part_info;
        String new_part_name;
        MergeTreePartInfo new_part_info;
        String checksum_hex;

        /// Part which will be committed
        MutableDataPartPtr res_part;

        /// We could find a covering part
        MergeTreePartInfo found_new_part_info;
        String found_new_part_name;

        /// Hold pointer to part in source table if will clone it from local table
        DataPartPtr src_table_part;

        /// A replica that will be used to fetch part
        String replica;
    };

    using PartDescriptionPtr = std::shared_ptr<PartDescription>;
    using PartDescriptions = std::vector<PartDescriptionPtr>;

    PartDescriptions all_parts;
    PartDescriptions parts_to_add;
    DataPartsVector parts_to_remove;

    auto table_lock_holder_dst_table = lockStructureForShare(
            false, RWLockImpl::NO_QUERY, getSettings()->lock_acquire_timeout_for_background_operations);

    for (size_t i = 0; i < entry_replace.new_part_names.size(); ++i)
    {
        all_parts.emplace_back(std::make_shared<PartDescription>(i,
            entry_replace.src_part_names.at(i),
            entry_replace.new_part_names.at(i),
            entry_replace.part_names_checksums.at(i),
            format_version));
    }

    /// What parts we should add? Or we have already added all required parts (we an replica-initializer)
    {
        auto data_parts_lock = lockParts();

        for (const PartDescriptionPtr & part_desc : all_parts)
        {
            if (!getActiveContainingPart(part_desc->new_part_info, MergeTreeDataPartState::Committed, data_parts_lock))
                parts_to_add.emplace_back(part_desc);
        }

        if (parts_to_add.empty() && replace)
            parts_to_remove = removePartsInRangeFromWorkingSet(drop_range, true, false, data_parts_lock);
    }

    if (parts_to_add.empty())
    {
        LOG_INFO(log, "All parts from REPLACE PARTITION command have been already attached");
        tryRemovePartsFromZooKeeperWithRetries(parts_to_remove);
        return true;
    }

    if (parts_to_add.size() < all_parts.size())
    {
        LOG_WARNING(log, "Some (but not all) parts from REPLACE PARTITION command already exist. REPLACE PARTITION will not be atomic.");
    }

    StoragePtr source_table;
    TableStructureReadLockHolder table_lock_holder_src_table;
    StorageID source_table_id{entry_replace.from_database, entry_replace.from_table};

    auto clone_data_parts_from_source_table = [&] () -> size_t
    {
        source_table = DatabaseCatalog::instance().tryGetTable(source_table_id, global_context);
        if (!source_table)
        {
            LOG_DEBUG(log, "Can't use {} as source table for REPLACE PARTITION command. It does not exist.", source_table_id.getNameForLogs());
            return 0;
        }

        MergeTreeData * src_data = nullptr;
        try
        {
            src_data = &checkStructureAndGetMergeTreeData(source_table);
        }
        catch (Exception &)
        {
            LOG_INFO(log, "Can't use {} as source table for REPLACE PARTITION command. Will fetch all parts. Reason: {}", source_table_id.getNameForLogs(), getCurrentExceptionMessage(false));
            return 0;
        }

        table_lock_holder_src_table = source_table->lockStructureForShare(
                false, RWLockImpl::NO_QUERY, getSettings()->lock_acquire_timeout_for_background_operations);

        DataPartStates valid_states{MergeTreeDataPartState::PreCommitted, MergeTreeDataPartState::Committed,
                                                   MergeTreeDataPartState::Outdated};

        size_t num_clonable_parts = 0;
        for (PartDescriptionPtr & part_desc : parts_to_add)
        {
            auto src_part = src_data->getPartIfExists(part_desc->src_part_info, valid_states);
            if (!src_part)
            {
                LOG_DEBUG(log, "There is no part {} in {}", part_desc->src_part_name, source_table_id.getNameForLogs());
                continue;
            }

            String checksum_hex  = src_part->checksums.getTotalChecksumHex();

            if (checksum_hex != part_desc->checksum_hex)
            {
                LOG_DEBUG(log, "Part {} of {} has inappropriate checksum", part_desc->src_part_name, source_table_id.getNameForLogs());
                /// TODO: check version
                continue;
            }

            part_desc->found_new_part_name = part_desc->new_part_name;
            part_desc->found_new_part_info = part_desc->new_part_info;
            part_desc->src_table_part = src_part;

            ++num_clonable_parts;
        }

        return num_clonable_parts;
    };

    size_t num_clonable_parts = clone_data_parts_from_source_table();
    LOG_DEBUG(log, "Found {} parts that could be cloned (of {} required parts)", num_clonable_parts, parts_to_add.size());

    ActiveDataPartSet adding_parts_active_set(format_version);
    std::unordered_map<String, PartDescriptionPtr> part_name_to_desc;

    for (PartDescriptionPtr & part_desc : parts_to_add)
    {
        if (part_desc->src_table_part)
        {
            /// It is clonable part
            adding_parts_active_set.add(part_desc->new_part_name);
            part_name_to_desc.emplace(part_desc->new_part_name, part_desc);
            continue;
        }

        /// Firstly, try find exact part to produce more accurate part set
        String replica = findReplicaHavingPart(part_desc->new_part_name, true);
        String found_part_name;
        /// TODO: check version

        if (replica.empty())
        {
            LOG_DEBUG(log, "Part {} is not found on remote replicas", part_desc->new_part_name);

            /// Fallback to covering part
            replica = findReplicaHavingCoveringPart(part_desc->new_part_name, true, found_part_name);

            if (replica.empty())
            {
                /// It is not fail, since adjacent parts could cover current part
                LOG_DEBUG(log, "Parts covering {} are not found on remote replicas", part_desc->new_part_name);
                continue;
            }
        }
        else
        {
            found_part_name = part_desc->new_part_name;
        }

        part_desc->found_new_part_name = found_part_name;
        part_desc->found_new_part_info = MergeTreePartInfo::fromPartName(found_part_name, format_version);
        part_desc->replica = replica;

        adding_parts_active_set.add(part_desc->found_new_part_name);
        part_name_to_desc.emplace(part_desc->found_new_part_name, part_desc);
    }

    /// Check that we could cover whole range
    for (PartDescriptionPtr & part_desc : parts_to_add)
    {
        if (adding_parts_active_set.getContainingPart(part_desc->new_part_info).empty())
        {
            throw Exception("Not found part " + part_desc->new_part_name +
                            " (or part covering it) neither source table neither remote replicas" , ErrorCodes::NO_REPLICA_HAS_PART);
        }
    }

    /// Filter covered parts
    PartDescriptions final_parts;
    {
        Strings final_part_names = adding_parts_active_set.getParts();

        for (const String & final_part_name : final_part_names)
        {
            auto part_desc = part_name_to_desc[final_part_name];
            if (!part_desc)
                throw Exception("There is no final part " + final_part_name + ". This is a bug", ErrorCodes::LOGICAL_ERROR);

            final_parts.emplace_back(part_desc);

            if (final_parts.size() > 1)
            {
                auto & prev = *final_parts[final_parts.size() - 2];
                auto & curr = *final_parts[final_parts.size() - 1];

                if (!prev.found_new_part_info.isDisjoint(curr.found_new_part_info))
                {
                    throw Exception("Intersected final parts detected: " + prev.found_new_part_name
                        + " and " + curr.found_new_part_name + ". It should be investigated.", ErrorCodes::INCORRECT_DATA);
                }
            }
        }
    }

    static const String TMP_PREFIX = "tmp_replace_from_";

    auto obtain_part = [&] (PartDescriptionPtr & part_desc)
    {
        if (part_desc->src_table_part)
        {

            if (part_desc->checksum_hex != part_desc->src_table_part->checksums.getTotalChecksumHex())
                throw Exception("Checksums of " + part_desc->src_table_part->name + " is suddenly changed", ErrorCodes::UNFINISHED);

            part_desc->res_part = cloneAndLoadDataPartOnSameDisk(
                part_desc->src_table_part, TMP_PREFIX + "clone_", part_desc->new_part_info);
        }
        else if (!part_desc->replica.empty())
        {
            String source_replica_path = zookeeper_path + "/replicas/" + part_desc->replica;
            ReplicatedMergeTreeAddress address(getZooKeeper()->get(source_replica_path + "/host"));
            auto timeouts = ConnectionTimeouts::getHTTPTimeouts(global_context);
            auto [user, password] = global_context.getInterserverCredentials();
            String interserver_scheme = global_context.getInterserverScheme();

            if (interserver_scheme != address.scheme)
                throw Exception("Interserver schemas are different '" + interserver_scheme + "' != '" + address.scheme + "', can't fetch part from " + address.host, ErrorCodes::LOGICAL_ERROR);

            part_desc->res_part = fetcher.fetchPart(part_desc->found_new_part_name, source_replica_path,
                address.host, address.replication_port, timeouts, user, password, interserver_scheme, false, TMP_PREFIX + "fetch_");

            /// TODO: check columns_version of fetched part

            ProfileEvents::increment(ProfileEvents::ReplicatedPartFetches);
        }
        else
            throw Exception("There is no receipt to produce part " + part_desc->new_part_name + ". This is bug", ErrorCodes::LOGICAL_ERROR);
    };

    /// Download or clone parts
    /// TODO: make it in parallel
    for (PartDescriptionPtr & part_desc : final_parts)
        obtain_part(part_desc);

    MutableDataPartsVector res_parts;
    for (PartDescriptionPtr & part_desc : final_parts)
        res_parts.emplace_back(part_desc->res_part);

    try
    {
        /// Commit parts
        auto zookeeper = getZooKeeper();
        Transaction transaction(*this);

        Coordination::Requests ops;
        for (PartDescriptionPtr & part_desc : final_parts)
        {
            renameTempPartAndReplace(part_desc->res_part, nullptr, &transaction);
            getCommitPartOps(ops, part_desc->res_part);

            if (ops.size() > zkutil::MULTI_BATCH_SIZE)
            {
                zookeeper->multi(ops);
                ops.clear();
            }
        }

        if (!ops.empty())
            zookeeper->multi(ops);

        {
            auto data_parts_lock = lockParts();

            transaction.commit(&data_parts_lock);
            if (replace)
                parts_to_remove = removePartsInRangeFromWorkingSet(drop_range, true, false, data_parts_lock);
        }

        PartLog::addNewParts(global_context, res_parts, watch.elapsed());
    }
    catch (...)
    {
        PartLog::addNewParts(global_context, res_parts, watch.elapsed(), ExecutionStatus::fromCurrentException());
        throw;
    }

    tryRemovePartsFromZooKeeperWithRetries(parts_to_remove);
    res_parts.clear();
    parts_to_remove.clear();
    cleanup_thread.wakeup();

    return true;
}


void StorageReplicatedMergeTree::cloneReplica(const String & source_replica, Coordination::Stat source_is_lost_stat, zkutil::ZooKeeperPtr & zookeeper)
{
    LOG_INFO(log, "Will mimic {}", source_replica);

    String source_path = zookeeper_path + "/replicas/" + source_replica;

    /** TODO: it will be deleted! (It is only to support old version of CH server).
      * In current code, the replica is created in single transaction.
      * If the reference/master replica is not yet fully created, let's wait.
      */
    while (!zookeeper->exists(source_path + "/columns"))
    {
        LOG_INFO(log, "Waiting for replica {} to be fully created", source_path);

        zkutil::EventPtr event = std::make_shared<Poco::Event>();
        if (zookeeper->exists(source_path + "/columns", nullptr, event))
        {
            LOG_WARNING(log, "Oops, a watch has leaked");
            break;
        }

        event->wait();
    }

    /// The order of the following three actions is important.

    Strings source_queue_names;
    /// We are trying to get consistent /log_pointer and /queue state. Otherwise
    /// we can possibly duplicate entries in queue of cloned replica.
    while (true)
    {
        Coordination::Stat log_pointer_stat;
        String raw_log_pointer = zookeeper->get(source_path + "/log_pointer", &log_pointer_stat);

        Coordination::Requests ops;
        ops.push_back(zkutil::makeSetRequest(replica_path + "/log_pointer", raw_log_pointer, -1));

        /// For support old versions CH.
        if (source_is_lost_stat.version == -1)
        {
            /// We check that it was not suddenly upgraded to new version.
            /// Otherwise it can be upgraded and instantly become lost, but we cannot notice that.
            ops.push_back(zkutil::makeCreateRequest(source_path + "/is_lost", "0", zkutil::CreateMode::Persistent));
            ops.push_back(zkutil::makeRemoveRequest(source_path + "/is_lost", -1));
        }
        else /// The replica we clone should not suddenly become lost.
            ops.push_back(zkutil::makeCheckRequest(source_path + "/is_lost", source_is_lost_stat.version));

        Coordination::Responses responses;

        /// Let's remember the queue of the reference/master replica.
        source_queue_names = zookeeper->getChildren(source_path + "/queue");

        /// Check that our log pointer didn't changed while we read queue entries
        ops.push_back(zkutil::makeCheckRequest(source_path + "/log_pointer", log_pointer_stat.version));

        auto rc = zookeeper->tryMulti(ops, responses);

        if (rc == Coordination::ZOK)
        {
            break;
        }
        else if (rc == Coordination::Error::ZNODEEXISTS)
        {
            throw Exception(
                "Can not clone replica, because the " + source_replica + " updated to new ClickHouse version",
                ErrorCodes::REPLICA_STATUS_CHANGED);
        }
        else if (responses[1]->error == Coordination::Error::ZBADVERSION)
        {
            /// If is_lost node version changed than source replica also lost,
            /// so we cannot clone from it.
            throw Exception(
                "Can not clone replica, because the " + source_replica + " became lost", ErrorCodes::REPLICA_STATUS_CHANGED);
        }
        else if (responses.back()->error == Coordination::Error::ZBADVERSION)
        {
            /// If source replica's log_pointer changed than we probably read
            /// stale state of /queue and have to try one more time.
            LOG_WARNING(log, "Log pointer of source replica {} changed while we loading queue nodes. Will retry.", source_replica);
            continue;
        }
        else
        {
            zkutil::KeeperMultiException::check(rc, ops, responses);
        }
    }

    std::sort(source_queue_names.begin(), source_queue_names.end());

    Strings source_queue;
    for (const String & entry_name : source_queue_names)
    {
        String entry;
        if (!zookeeper->tryGet(source_path + "/queue/" + entry_name, entry))
            continue;
        source_queue.push_back(entry);
    }

    /// Add to the queue jobs to receive all the active parts that the reference/master replica has.
    Strings source_replica_parts = zookeeper->getChildren(source_path + "/parts");
    ActiveDataPartSet active_parts_set(format_version, source_replica_parts);

    Strings active_parts = active_parts_set.getParts();

    /// Remove local parts if source replica does not have them, because such parts will never be fetched by other replicas.
    Strings local_parts_in_zk = zookeeper->getChildren(replica_path + "/parts");
    Strings parts_to_remove_from_zk;
    for (const auto & part : local_parts_in_zk)
    {
        if (active_parts_set.getContainingPart(part).empty())
        {
            queue.remove(zookeeper, part);
            parts_to_remove_from_zk.emplace_back(part);
            LOG_WARNING(log, "Source replica does not have part {}. Removing it from ZooKeeper.", part);
        }
    }
    tryRemovePartsFromZooKeeperWithRetries(parts_to_remove_from_zk);

    auto local_active_parts = getDataParts();
    DataPartsVector parts_to_remove_from_working_set;
    for (const auto & part : local_active_parts)
    {
        if (active_parts_set.getContainingPart(part->name).empty())
        {
            parts_to_remove_from_working_set.emplace_back(part);
            LOG_WARNING(log, "Source replica does not have part {}. Removing it from working set.", part->name);
        }
    }
    removePartsFromWorkingSet(parts_to_remove_from_working_set, true);

    for (const String & name : active_parts)
    {
        LogEntry log_entry;
        log_entry.type = LogEntry::GET_PART;
        log_entry.source_replica = "";
        log_entry.new_part_name = name;
        log_entry.create_time = tryGetPartCreateTime(zookeeper, source_path, name);

        zookeeper->create(replica_path + "/queue/queue-", log_entry.toString(), zkutil::CreateMode::PersistentSequential);
    }

    LOG_DEBUG(log, "Queued {} parts to be fetched", active_parts.size());

    /// Add content of the reference/master replica queue to the queue.
    for (const String & entry : source_queue)
    {
        zookeeper->create(replica_path + "/queue/queue-", entry, zkutil::CreateMode::PersistentSequential);
    }

    LOG_DEBUG(log, "Copied {} queue entries", source_queue.size());
}


void StorageReplicatedMergeTree::cloneReplicaIfNeeded(zkutil::ZooKeeperPtr zookeeper)
{
    String res;
    if (zookeeper->tryGet(replica_path + "/is_lost", res))
    {
        if (res == "0")
            return;
    }
    else
    {
        /// Replica was created by old version of CH, so me must create "/is_lost".
        /// Note that in old version of CH there was no "lost" replicas possible.
        zookeeper->create(replica_path + "/is_lost", "0", zkutil::CreateMode::Persistent);
        return;
    }

    /// is_lost is "1": it means that we are in repair mode.

    String source_replica;
    Coordination::Stat source_is_lost_stat;
    source_is_lost_stat.version = -1;

    for (const String & source_replica_name : zookeeper->getChildren(zookeeper_path + "/replicas"))
    {
        String source_replica_path = zookeeper_path + "/replicas/" + source_replica_name;

        /// Do not clone from myself.
        if (source_replica_path != replica_path)
        {
            /// Do not clone from lost replicas.
            String source_replica_is_lost_value;
            if (!zookeeper->tryGet(source_replica_path + "/is_lost", source_replica_is_lost_value, &source_is_lost_stat)
                || source_replica_is_lost_value == "0")
            {
                source_replica = source_replica_name;
                break;
            }
        }
    }

    if (source_replica.empty())
        throw Exception("All replicas are lost", ErrorCodes::ALL_REPLICAS_LOST);

    /// Clear obsolete queue that we no longer need.
    zookeeper->removeChildren(replica_path + "/queue");

    /// Will do repair from the selected replica.
    cloneReplica(source_replica, source_is_lost_stat, zookeeper);
    /// If repair fails to whatever reason, the exception is thrown, is_lost will remain "1" and the replica will be repaired later.

    /// If replica is repaired successfully, we remove is_lost flag.
    zookeeper->set(replica_path + "/is_lost", "0");
}


void StorageReplicatedMergeTree::queueUpdatingTask()
{
    if (!queue_update_in_progress)
    {
        last_queue_update_start_time.store(time(nullptr));
        queue_update_in_progress = true;
    }
    try
    {
        queue.pullLogsToQueue(getZooKeeper(), queue_updating_task->getWatchCallback());
        last_queue_update_finish_time.store(time(nullptr));
        queue_update_in_progress = false;
    }
    catch (const Coordination::Exception & e)
    {
        tryLogCurrentException(log, __PRETTY_FUNCTION__);

        if (e.code == Coordination::ZSESSIONEXPIRED)
        {
            restarting_thread.wakeup();
            return;
        }

        queue_updating_task->scheduleAfter(QUEUE_UPDATE_ERROR_SLEEP_MS);
    }
    catch (...)
    {
        tryLogCurrentException(log, __PRETTY_FUNCTION__);
        queue_updating_task->scheduleAfter(QUEUE_UPDATE_ERROR_SLEEP_MS);
    }
}


void StorageReplicatedMergeTree::mutationsUpdatingTask()
{
    try
    {
        queue.updateMutations(getZooKeeper(), mutations_updating_task->getWatchCallback());
    }
    catch (const Coordination::Exception & e)
    {
        tryLogCurrentException(log, __PRETTY_FUNCTION__);

        if (e.code == Coordination::ZSESSIONEXPIRED)
            return;

        mutations_updating_task->scheduleAfter(QUEUE_UPDATE_ERROR_SLEEP_MS);
    }
    catch (...)
    {
        tryLogCurrentException(log, __PRETTY_FUNCTION__);
        mutations_updating_task->scheduleAfter(QUEUE_UPDATE_ERROR_SLEEP_MS);
    }
}


BackgroundProcessingPoolTaskResult StorageReplicatedMergeTree::queueTask()
{
    /// If replication queue is stopped exit immediately as we successfully executed the task
    if (queue.actions_blocker.isCancelled())
    {
        std::this_thread::sleep_for(std::chrono::milliseconds(5));
        return BackgroundProcessingPoolTaskResult::SUCCESS;
    }

    /// This object will mark the element of the queue as running.
    ReplicatedMergeTreeQueue::SelectedEntry selected;

    try
    {
        selected = queue.selectEntryToProcess(merger_mutator, *this);
    }
    catch (...)
    {
        tryLogCurrentException(log, __PRETTY_FUNCTION__);
    }

    LogEntryPtr & entry = selected.first;

    if (!entry)
        return BackgroundProcessingPoolTaskResult::NOTHING_TO_DO;

    time_t prev_attempt_time = entry->last_attempt_time;

    bool res = queue.processEntry([this]{ return getZooKeeper(); }, entry, [&](LogEntryPtr & entry_to_process)
    {
        try
        {
            return executeLogEntry(*entry_to_process);
        }
        catch (const Exception & e)
        {
            if (e.code() == ErrorCodes::NO_REPLICA_HAS_PART)
            {
                /// If no one has the right part, probably not all replicas work; We will not write to log with Error level.
                LOG_INFO(log, e.displayText());
            }
            else if (e.code() == ErrorCodes::ABORTED)
            {
                /// Interrupted merge or downloading a part is not an error.
                LOG_INFO(log, e.message());
            }
            else if (e.code() == ErrorCodes::PART_IS_TEMPORARILY_LOCKED)
            {
                /// Part cannot be added temporarily
                LOG_INFO(log, e.displayText());
                cleanup_thread.wakeup();
            }
            else
                tryLogCurrentException(log, __PRETTY_FUNCTION__);

            /** This exception will be written to the queue element, and it can be looked up using `system.replication_queue` table.
              * The thread that performs this action will sleep a few seconds after the exception.
              * See `queue.processEntry` function.
              */
            throw;
        }
        catch (...)
        {
            tryLogCurrentException(log, __PRETTY_FUNCTION__);
            throw;
        }
    });

    /// We will go to sleep if the processing fails and if we have already processed this record recently.
    bool need_sleep = !res && (entry->last_attempt_time - prev_attempt_time < 10);

    /// If there was no exception, you do not need to sleep.
    return need_sleep ? BackgroundProcessingPoolTaskResult::ERROR : BackgroundProcessingPoolTaskResult::SUCCESS;
}


bool StorageReplicatedMergeTree::partIsAssignedToBackgroundOperation(const DataPartPtr & part) const
{
    return queue.isVirtualPart(part);
}

BackgroundProcessingPoolTaskResult StorageReplicatedMergeTree::movePartsTask()
{
    try
    {
        if (!selectPartsAndMove())
            return BackgroundProcessingPoolTaskResult::NOTHING_TO_DO;

        return BackgroundProcessingPoolTaskResult::SUCCESS;
    }
    catch (...)
    {
        tryLogCurrentException(log);
        return BackgroundProcessingPoolTaskResult::ERROR;
    }
}


void StorageReplicatedMergeTree::mergeSelectingTask()
{
    if (!is_leader)
        return;

    const auto storage_settings_ptr = getSettings();
    const bool deduplicate = false; /// TODO: read deduplicate option from table config
    const bool force_ttl = false;

    bool success = false;

    try
    {
        /// We must select parts for merge under merge_selecting_mutex because other threads
        /// (OPTIMIZE queries) can assign new merges.
        std::lock_guard merge_selecting_lock(merge_selecting_mutex);

        auto zookeeper = getZooKeeper();

        ReplicatedMergeTreeMergePredicate merge_pred = queue.getMergePredicate(zookeeper);

        /// If many merges is already queued, then will queue only small enough merges.
        /// Otherwise merge queue could be filled with only large merges,
        /// and in the same time, many small parts could be created and won't be merged.

        auto merges_and_mutations_queued = queue.countMergesAndPartMutations();
        size_t merges_and_mutations_sum = merges_and_mutations_queued.first + merges_and_mutations_queued.second;
        if (merges_and_mutations_sum >= storage_settings_ptr->max_replicated_merges_in_queue)
        {
            LOG_TRACE(log, "Number of queued merges ({}) and part mutations ({}) is greater than max_replicated_merges_in_queue ({}), so won't select new parts to merge or mutate.", merges_and_mutations_queued.first, merges_and_mutations_queued.second, storage_settings_ptr->max_replicated_merges_in_queue);
        }
        else
        {
            UInt64 max_source_parts_size_for_merge = merger_mutator.getMaxSourcePartsSizeForMerge(
                storage_settings_ptr->max_replicated_merges_in_queue, merges_and_mutations_sum);
            UInt64 max_source_part_size_for_mutation = merger_mutator.getMaxSourcePartSizeForMutation();

            FutureMergedMutatedPart future_merged_part;
            if (max_source_parts_size_for_merge > 0 &&
                merger_mutator.selectPartsToMerge(future_merged_part, false, max_source_parts_size_for_merge, merge_pred, nullptr))
            {
                success = createLogEntryToMergeParts(zookeeper, future_merged_part.parts,
                    future_merged_part.name, future_merged_part.type, deduplicate, force_ttl);
            }
            /// If there are many mutations in queue it may happen, that we cannot enqueue enough merges to merge all new parts
            else if (max_source_part_size_for_mutation > 0 && queue.countMutations() > 0
                     && merges_and_mutations_queued.second < storage_settings_ptr->max_replicated_mutations_in_queue)
            {
                /// Choose a part to mutate.
                DataPartsVector data_parts = getDataPartsVector();
                for (const auto & part : data_parts)
                {
                    if (part->getBytesOnDisk() > max_source_part_size_for_mutation)
                        continue;

                    std::optional<std::pair<Int64, int>> desired_mutation_version = merge_pred.getDesiredMutationVersion(part);
                    if (!desired_mutation_version)
                        continue;

                    if (createLogEntryToMutatePart(*part, desired_mutation_version->first, desired_mutation_version->second))
                    {
                        success = true;
                        break;
                    }
                }
            }
        }
    }
    catch (...)
    {
        tryLogCurrentException(log, __PRETTY_FUNCTION__);
    }

    if (!is_leader)
        return;

    if (!success)
        merge_selecting_task->scheduleAfter(MERGE_SELECTING_SLEEP_MS);
    else
        merge_selecting_task->schedule();

}


void StorageReplicatedMergeTree::mutationsFinalizingTask()
{
    bool needs_reschedule = false;

    try
    {
        needs_reschedule = queue.tryFinalizeMutations(getZooKeeper());
    }
    catch (...)
    {
        tryLogCurrentException(log, __PRETTY_FUNCTION__);
        needs_reschedule = true;
    }

    if (needs_reschedule)
    {
        mutations_finalizing_task->scheduleAfter(MUTATIONS_FINALIZING_SLEEP_MS);
    }
    else
    {
        /// Even if no mutations seems to be done or appeared we are trying to
        /// finalize them in background because manual control the launch of
        /// this function is error prone. This can lead to mutations that
        /// processed all the parts but have is_done=0 state for a long time. Or
        /// killed mutations, which are also considered as undone.
        mutations_finalizing_task->scheduleAfter(MUTATIONS_FINALIZING_IDLE_SLEEP_MS);
    }
}


bool StorageReplicatedMergeTree::createLogEntryToMergeParts(
    zkutil::ZooKeeperPtr & zookeeper,
    const DataPartsVector & parts,
    const String & merged_name,
    const MergeTreeDataPartType & merged_part_type,
    bool deduplicate,
    bool force_ttl,
    ReplicatedMergeTreeLogEntryData * out_log_entry)
{
    std::vector<std::future<Coordination::ExistsResponse>> exists_futures;
    exists_futures.reserve(parts.size());
    for (const auto & part : parts)
        exists_futures.emplace_back(zookeeper->asyncExists(replica_path + "/parts/" + part->name));

    bool all_in_zk = true;
    for (size_t i = 0; i < parts.size(); ++i)
    {
        /// If there is no information about part in ZK, we will not merge it.
        if (exists_futures[i].get().error == Coordination::ZNONODE)
        {
            all_in_zk = false;

            const auto & part = parts[i];
            if (part->modification_time + MAX_AGE_OF_LOCAL_PART_THAT_WASNT_ADDED_TO_ZOOKEEPER < time(nullptr))
            {
                LOG_WARNING(log, "Part {} (that was selected for merge) with age {} seconds exists locally but not in ZooKeeper. Won't do merge with that part and will check it.", part->name, (time(nullptr) - part->modification_time));
                enqueuePartForCheck(part->name);
            }
        }
    }

    if (!all_in_zk)
        return false;

    ReplicatedMergeTreeLogEntryData entry;
    entry.type = LogEntry::MERGE_PARTS;
    entry.source_replica = replica_name;
    entry.new_part_name = merged_name;
    entry.new_part_type = merged_part_type;
    entry.deduplicate = deduplicate;
    entry.force_ttl = force_ttl;
    entry.create_time = time(nullptr);

    for (const auto & part : parts)
    {
        entry.source_parts.push_back(part->name);
    }

    String path_created = zookeeper->create(zookeeper_path + "/log/log-", entry.toString(), zkutil::CreateMode::PersistentSequential);
    entry.znode_name = path_created.substr(path_created.find_last_of('/') + 1);

    if (out_log_entry)
        *out_log_entry = entry;

    return true;
}


bool StorageReplicatedMergeTree::createLogEntryToMutatePart(const IMergeTreeDataPart & part, Int64 mutation_version, int alter_version)
{
    auto zookeeper = getZooKeeper();

    /// If there is no information about part in ZK, we will not mutate it.
    if (!zookeeper->exists(replica_path + "/parts/" + part.name))
    {
        if (part.modification_time + MAX_AGE_OF_LOCAL_PART_THAT_WASNT_ADDED_TO_ZOOKEEPER < time(nullptr))
        {
            LOG_WARNING(log, "Part {} (that was selected for mutation) with age {} seconds exists locally but not in ZooKeeper. Won't mutate that part and will check it.", part.name, (time(nullptr) - part.modification_time));
            enqueuePartForCheck(part.name);
        }

        return false;
    }

    MergeTreePartInfo new_part_info = part.info;
    new_part_info.mutation = mutation_version;

    String new_part_name = part.getNewName(new_part_info);

    ReplicatedMergeTreeLogEntryData entry;
    entry.type = LogEntry::MUTATE_PART;
    entry.source_replica = replica_name;
    entry.source_parts.push_back(part.name);
    entry.new_part_name = new_part_name;
    entry.create_time = time(nullptr);
    entry.alter_version = alter_version;

    zookeeper->create(zookeeper_path + "/log/log-", entry.toString(), zkutil::CreateMode::PersistentSequential);
    return true;
}


void StorageReplicatedMergeTree::removePartFromZooKeeper(const String & part_name, Coordination::Requests & ops, bool has_children)
{
    String part_path = replica_path + "/parts/" + part_name;

    if (has_children)
    {
        ops.emplace_back(zkutil::makeRemoveRequest(part_path + "/checksums", -1));
        ops.emplace_back(zkutil::makeRemoveRequest(part_path + "/columns", -1));
    }
    ops.emplace_back(zkutil::makeRemoveRequest(part_path, -1));
}


void StorageReplicatedMergeTree::removePartAndEnqueueFetch(const String & part_name)
{
    auto zookeeper = getZooKeeper();

    String part_path = replica_path + "/parts/" + part_name;

    Coordination::Requests ops;

    time_t part_create_time = 0;
    Coordination::Stat stat;
    if (zookeeper->exists(part_path, &stat))
    {
        part_create_time = stat.ctime / 1000;
        removePartFromZooKeeper(part_name, ops, stat.numChildren > 0);
    }

    LogEntryPtr log_entry = std::make_shared<LogEntry>();
    log_entry->type = LogEntry::GET_PART;
    log_entry->create_time = part_create_time;
    log_entry->source_replica = "";
    log_entry->new_part_name = part_name;

    ops.emplace_back(zkutil::makeCreateRequest(
        replica_path + "/queue/queue-", log_entry->toString(),
        zkutil::CreateMode::PersistentSequential));

    auto results = zookeeper->multi(ops);

    String path_created = dynamic_cast<const Coordination::CreateResponse &>(*results.back()).path_created;
    log_entry->znode_name = path_created.substr(path_created.find_last_of('/') + 1);
    queue.insert(zookeeper, log_entry);
}


void StorageReplicatedMergeTree::enterLeaderElection()
{
    auto callback = [this]()
    {
        CurrentMetrics::add(CurrentMetrics::LeaderReplica);
        LOG_INFO(log, "Became leader");

        is_leader = true;
        merge_selecting_task->activateAndSchedule();
    };

    try
    {
        leader_election = std::make_shared<zkutil::LeaderElection>(
            global_context.getSchedulePool(),
            zookeeper_path + "/leader_election",
            *current_zookeeper,    /// current_zookeeper lives for the lifetime of leader_election,
                                   ///  since before changing `current_zookeeper`, `leader_election` object is destroyed in `partialShutdown` method.
            callback,
            replica_name);
    }
    catch (...)
    {
        leader_election = nullptr;
        throw;
    }
}

void StorageReplicatedMergeTree::exitLeaderElection()
{
    if (!leader_election)
        return;

    /// Shut down the leader election thread to avoid suddenly becoming the leader again after
    /// we have stopped the merge_selecting_thread, but before we have deleted the leader_election object.
    leader_election->shutdown();

    if (is_leader)
    {
        CurrentMetrics::sub(CurrentMetrics::LeaderReplica);
        LOG_INFO(log, "Stopped being leader");

        is_leader = false;
        merge_selecting_task->deactivate();
    }

    /// Delete the node in ZK only after we have stopped the merge_selecting_thread - so that only one
    /// replica assigns merges at any given time.
    leader_election = nullptr;
}


String StorageReplicatedMergeTree::findReplicaHavingPart(const String & part_name, bool active)
{
    auto zookeeper = getZooKeeper();
    Strings replicas = zookeeper->getChildren(zookeeper_path + "/replicas");

    /// Select replicas in uniformly random order.
    std::shuffle(replicas.begin(), replicas.end(), thread_local_rng);

    for (const String & replica : replicas)
    {
        /// We don't interested in ourself.
        if (replica == replica_name)
            continue;

        if (zookeeper->exists(zookeeper_path + "/replicas/" + replica + "/parts/" + part_name) &&
            (!active || zookeeper->exists(zookeeper_path + "/replicas/" + replica + "/is_active")))
            return replica;

        /// Obviously, replica could become inactive or even vanish after return from this method.
    }

    return {};
}


String StorageReplicatedMergeTree::findReplicaHavingCoveringPart(LogEntry & entry, bool active)
{
    auto zookeeper = getZooKeeper();
    Strings replicas = zookeeper->getChildren(zookeeper_path + "/replicas");

    /// Select replicas in uniformly random order.
    std::shuffle(replicas.begin(), replicas.end(), thread_local_rng);

    for (const String & replica : replicas)
    {
        if (replica == replica_name)
            continue;

        if (active && !zookeeper->exists(zookeeper_path + "/replicas/" + replica + "/is_active"))
            continue;

        String largest_part_found;
        Strings parts = zookeeper->getChildren(zookeeper_path + "/replicas/" + replica + "/parts");
        for (const String & part_on_replica : parts)
        {
            if (part_on_replica == entry.new_part_name
                || MergeTreePartInfo::contains(part_on_replica, entry.new_part_name, format_version))
            {
                if (largest_part_found.empty()
                    || MergeTreePartInfo::contains(part_on_replica, largest_part_found, format_version))
                {
                    largest_part_found = part_on_replica;
                }
            }
        }

        if (!largest_part_found.empty())
        {
            bool the_same_part = largest_part_found == entry.new_part_name;

            /// Make a check in case if selected part differs from source part
            if (!the_same_part)
            {
                String reject_reason;
                if (!queue.addFuturePartIfNotCoveredByThem(largest_part_found, entry, reject_reason))
                {
                    LOG_INFO(log, "Will not fetch part {} covering {}. {}", largest_part_found, entry.new_part_name, reject_reason);
                    return {};
                }
            }

            return replica;
        }
    }

    return {};
}


String StorageReplicatedMergeTree::findReplicaHavingCoveringPart(
    const String & part_name, bool active, String & found_part_name)
{
    auto zookeeper = getZooKeeper();
    Strings replicas = zookeeper->getChildren(zookeeper_path + "/replicas");

    /// Select replicas in uniformly random order.
    std::shuffle(replicas.begin(), replicas.end(), thread_local_rng);

    String largest_part_found;
    String largest_replica_found;

    for (const String & replica : replicas)
    {
        if (replica == replica_name)
            continue;

        if (active && !zookeeper->exists(zookeeper_path + "/replicas/" + replica + "/is_active"))
            continue;

        Strings parts = zookeeper->getChildren(zookeeper_path + "/replicas/" + replica + "/parts");
        for (const String & part_on_replica : parts)
        {
            if (part_on_replica == part_name
                || MergeTreePartInfo::contains(part_on_replica, part_name, format_version))
            {
                if (largest_part_found.empty()
                    || MergeTreePartInfo::contains(part_on_replica, largest_part_found, format_version))
                {
                    largest_part_found = part_on_replica;
                    largest_replica_found = replica;
                }
            }
        }
    }

    found_part_name = largest_part_found;
    return largest_replica_found;
}


/** If a quorum is tracked for a part, update information about it in ZK.
  */
void StorageReplicatedMergeTree::updateQuorum(const String & part_name)
{
    auto zookeeper = getZooKeeper();

    /// Information on which replicas a part has been added, if the quorum has not yet been reached.
    const String quorum_status_path = zookeeper_path + "/quorum/status";
    /// The name of the previous part for which the quorum was reached.
    const String quorum_last_part_path = zookeeper_path + "/quorum/last_part";

    String value;
    Coordination::Stat stat;

    /// If there is no node, then all quorum INSERTs have already reached the quorum, and nothing is needed.
    while (zookeeper->tryGet(quorum_status_path, value, &stat))
    {
        ReplicatedMergeTreeQuorumEntry quorum_entry;
        quorum_entry.fromString(value);

        if (quorum_entry.part_name != part_name)
        {
            /// The quorum has already been achieved. Moreover, another INSERT with a quorum has already started.
            break;
        }

        quorum_entry.replicas.insert(replica_name);

        if (quorum_entry.replicas.size() >= quorum_entry.required_number_of_replicas)
        {
            /// The quorum is reached. Delete the node, and update information about the last part that was successfully written with quorum.

            Coordination::Requests ops;
            Coordination::Responses responses;

            Coordination::Stat added_parts_stat;
            String old_added_parts = zookeeper->get(quorum_last_part_path, &added_parts_stat);

            ReplicatedMergeTreeQuorumAddedParts parts_with_quorum(format_version);

            if (!old_added_parts.empty())
                parts_with_quorum.fromString(old_added_parts);

            auto part_info = MergeTreePartInfo::fromPartName(part_name, format_version);
            /// We store one last part which reached quorum for each partition.
            parts_with_quorum.added_parts[part_info.partition_id] = part_name;

            String new_added_parts = parts_with_quorum.toString();

            ops.emplace_back(zkutil::makeRemoveRequest(quorum_status_path, stat.version));
            ops.emplace_back(zkutil::makeSetRequest(quorum_last_part_path, new_added_parts, added_parts_stat.version));
            auto code = zookeeper->tryMulti(ops, responses);

            if (code == Coordination::ZOK)
            {
                break;
            }
            else if (code == Coordination::ZNONODE)
            {
                /// The quorum has already been achieved.
                break;
            }
            else if (code == Coordination::ZBADVERSION)
            {
                /// Node was updated meanwhile. We must re-read it and repeat all the actions.
                continue;
            }
            else
                throw Coordination::Exception(code, quorum_status_path);
        }
        else
        {
            /// We update the node, registering there one more replica.
            auto code = zookeeper->trySet(quorum_status_path, quorum_entry.toString(), stat.version);

            if (code == Coordination::ZOK)
            {
                break;
            }
            else if (code == Coordination::ZNONODE)
            {
                /// The quorum has already been achieved.
                break;
            }
            else if (code == Coordination::ZBADVERSION)
            {
                /// Node was updated meanwhile. We must re-read it and repeat all the actions.
                continue;
            }
            else
                throw Coordination::Exception(code, quorum_status_path);
        }
    }
}


void StorageReplicatedMergeTree::cleanLastPartNode(const String & partition_id)
{
    auto zookeeper = getZooKeeper();

    /// The name of the previous part for which the quorum was reached.
    const String quorum_last_part_path = zookeeper_path + "/quorum/last_part";

    /// Delete information from "last_part" node.

    while (true)
    {
        Coordination::Stat added_parts_stat;
        String old_added_parts = zookeeper->get(quorum_last_part_path, &added_parts_stat);

        ReplicatedMergeTreeQuorumAddedParts parts_with_quorum(format_version);

        if (!old_added_parts.empty())
            parts_with_quorum.fromString(old_added_parts);

        /// Delete information about particular partition.
        if (!parts_with_quorum.added_parts.count(partition_id))
        {
            /// There is no information about interested part.
            break;
        }

        parts_with_quorum.added_parts.erase(partition_id);

        String new_added_parts = parts_with_quorum.toString();

        auto code = zookeeper->trySet(quorum_last_part_path, new_added_parts, added_parts_stat.version);

        if (code == Coordination::ZOK)
        {
            break;
        }
        else if (code == Coordination::ZNONODE)
        {
            /// Node is deleted. It is impossible, but it is Ok.
            break;
        }
        else if (code == Coordination::ZBADVERSION)
        {
            /// Node was updated meanwhile. We must re-read it and repeat all the actions.
            continue;
        }
        else
            throw Coordination::Exception(code, quorum_last_part_path);
    }
}


bool StorageReplicatedMergeTree::fetchPart(const String & part_name,
    const String & source_replica_path, bool to_detached, size_t quorum)
{
    const auto part_info = MergeTreePartInfo::fromPartName(part_name, format_version);

    if (auto part = getPartIfExists(part_info, {IMergeTreeDataPart::State::Outdated, IMergeTreeDataPart::State::Deleting}))
    {
        LOG_DEBUG(log, "Part {} should be deleted after previous attempt before fetch", part->name);
        /// Force immediate parts cleanup to delete the part that was left from the previous fetch attempt.
        cleanup_thread.wakeup();
        return false;
    }

    {
        std::lock_guard lock(currently_fetching_parts_mutex);
        if (!currently_fetching_parts.insert(part_name).second)
        {
            LOG_DEBUG(log, "Part {} is already fetching right now", part_name);
            return false;
        }
    }

    SCOPE_EXIT
    ({
        std::lock_guard lock(currently_fetching_parts_mutex);
        currently_fetching_parts.erase(part_name);
    });

    LOG_DEBUG(log, "Fetching part {} from {}", part_name, source_replica_path);

    TableStructureReadLockHolder table_lock_holder;
    if (!to_detached)
        table_lock_holder = lockStructureForShare(
                true, RWLockImpl::NO_QUERY, getSettings()->lock_acquire_timeout_for_background_operations);

    /// Logging
    Stopwatch stopwatch;
    MutableDataPartPtr part;
    DataPartsVector replaced_parts;

    auto write_part_log = [&] (const ExecutionStatus & execution_status)
    {
        writePartLog(
            PartLogElement::DOWNLOAD_PART, execution_status, stopwatch.elapsed(),
            part_name, part, replaced_parts, nullptr);
    };

    DataPartPtr part_to_clone;
    {
        /// If the desired part is a result of a part mutation, try to find the source part and compare
        /// its checksums to the checksums of the desired part. If they match, we can just clone the local part.

        /// If we have the source part, its part_info will contain covered_part_info.
        auto covered_part_info = part_info;
        covered_part_info.mutation = 0;
        auto source_part = getActiveContainingPart(covered_part_info);

        if (source_part)
        {
            MinimalisticDataPartChecksums source_part_checksums;
            source_part_checksums.computeTotalChecksums(source_part->checksums);

            MinimalisticDataPartChecksums desired_checksums;
            auto zookeeper = getZooKeeper();
            String part_path = source_replica_path + "/parts/" + part_name;
            String part_znode = zookeeper->get(part_path);
            if (!part_znode.empty())
                desired_checksums = ReplicatedMergeTreePartHeader::fromString(part_znode).getChecksums();
            else
            {
                String desired_checksums_str = zookeeper->get(part_path + "/checksums");
                desired_checksums = MinimalisticDataPartChecksums::deserializeFrom(desired_checksums_str);
            }

            if (source_part_checksums == desired_checksums)
            {
                LOG_TRACE(log, "Found local part {} with the same checksums as {}", source_part->name, part_name);
                part_to_clone = source_part;
            }
        }

    }

    std::function<MutableDataPartPtr()> get_part;
    if (part_to_clone)
    {
        get_part = [&, part_to_clone]()
        {
            return cloneAndLoadDataPartOnSameDisk(part_to_clone, "tmp_clone_", part_info);
        };
    }
    else
    {
        ReplicatedMergeTreeAddress address(getZooKeeper()->get(source_replica_path + "/host"));
        auto timeouts = ConnectionTimeouts::getHTTPTimeouts(global_context);
        auto user_password = global_context.getInterserverCredentials();
        String interserver_scheme = global_context.getInterserverScheme();

        get_part = [&, address, timeouts, user_password, interserver_scheme]()
        {
            if (interserver_scheme != address.scheme)
                throw Exception("Interserver schemes are different: '" + interserver_scheme
                    + "' != '" + address.scheme + "', can't fetch part from " + address.host,
                    ErrorCodes::LOGICAL_ERROR);

            return fetcher.fetchPart(
                part_name, source_replica_path,
                address.host, address.replication_port,
                timeouts, user_password.first, user_password.second, interserver_scheme, to_detached);
        };
    }

    try
    {
        part = get_part();

        if (!to_detached)
        {
            Transaction transaction(*this);
            renameTempPartAndReplace(part, nullptr, &transaction);

            /** NOTE
              * Here, an error occurs if ALTER occurred with a change in the column type or column deletion,
              *  and the part on remote server has not yet been modified.
              * After a while, one of the following attempts to make `fetchPart` succeed.
              */
            replaced_parts = checkPartChecksumsAndCommit(transaction, part);

            /** If a quorum is tracked for this part, you must update it.
              * If you do not have time, in case of losing the session, when you restart the server - see the `ReplicatedMergeTreeRestartingThread::updateQuorumIfWeHavePart` method.
              */
            if (quorum)
                updateQuorum(part_name);

            merge_selecting_task->schedule();

            for (const auto & replaced_part : replaced_parts)
            {
                LOG_DEBUG(log, "Part {} is rendered obsolete by fetching part {}", replaced_part->name, part_name);
                ProfileEvents::increment(ProfileEvents::ObsoleteReplicatedParts);
            }

            write_part_log({});
        }
        else
        {
            part->renameTo("detached/" + part_name);
        }
    }
    catch (...)
    {
        if (!to_detached)
            write_part_log(ExecutionStatus::fromCurrentException());

        throw;
    }

    ProfileEvents::increment(ProfileEvents::ReplicatedPartFetches);

    if (part_to_clone)
        LOG_DEBUG(log, "Cloned part {} from {}{}", part_name, part_to_clone->name, to_detached ? " (to 'detached' directory)" : "");
    else
        LOG_DEBUG(log, "Fetched part {} from {}{}", part_name, source_replica_path, to_detached ? " (to 'detached' directory)" : "");

    return true;
}


void StorageReplicatedMergeTree::startup()
{
    if (is_readonly)
        return;

    queue.initialize(
        zookeeper_path, replica_path,
        getStorageID().getFullTableName() + " (ReplicatedMergeTreeQueue)",
        getDataParts());

    data_parts_exchange_endpoint = std::make_shared<DataPartsExchange::Service>(*this);
    global_context.getInterserverIOHandler().addEndpoint(data_parts_exchange_endpoint->getId(replica_path), data_parts_exchange_endpoint);

    /// In this thread replica will be activated.
    restarting_thread.start();

    /// Wait while restarting_thread initializes LeaderElection (and so on) or makes first attmept to do it
    startup_event.wait();

    /// If we don't separate create/start steps, race condition will happen
    /// between the assignment of queue_task_handle and queueTask that use the queue_task_handle.
    {
        auto lock = queue.lockQueue();
        auto & pool = global_context.getBackgroundPool();
        queue_task_handle = pool.createTask([this] { return queueTask(); });
        pool.startTask(queue_task_handle);
    }

    if (areBackgroundMovesNeeded())
    {
        auto & pool = global_context.getBackgroundMovePool();
        move_parts_task_handle = pool.createTask([this] { return movePartsTask(); });
        pool.startTask(move_parts_task_handle);
    }
    need_shutdown.store(true);
}


void StorageReplicatedMergeTree::shutdown()
{
    if (!need_shutdown.load())
        return;

    clearOldPartsFromFilesystem(true);
    /// Cancel fetches, merges and mutations to force the queue_task to finish ASAP.
    fetcher.blocker.cancelForever();
    merger_mutator.merges_blocker.cancelForever();
    parts_mover.moves_blocker.cancelForever();

    restarting_thread.shutdown();

    if (queue_task_handle)
        global_context.getBackgroundPool().removeTask(queue_task_handle);

    {
        /// Queue can trigger queue_task_handle itself. So we ensure that all
        /// queue processes finished and after that reset queue_task_handle.
        auto lock = queue.lockQueue();
        queue_task_handle.reset();

        /// Cancel logs pulling after background task were cancelled. It's still
        /// required because we can trigger pullLogsToQueue during manual OPTIMIZE,
        /// MUTATE, etc. query.
        queue.pull_log_blocker.cancelForever();
    }

    if (move_parts_task_handle)
        global_context.getBackgroundMovePool().removeTask(move_parts_task_handle);
    move_parts_task_handle.reset();

    if (data_parts_exchange_endpoint)
    {
        global_context.getInterserverIOHandler().removeEndpointIfExists(data_parts_exchange_endpoint->getId(replica_path));
        /// Ask all parts exchange handlers to finish asap. New ones will fail to start
        data_parts_exchange_endpoint->blocker.cancelForever();
        /// Wait for all of them
        std::unique_lock lock(data_parts_exchange_endpoint->rwlock);
    }
    data_parts_exchange_endpoint.reset();
    need_shutdown.store(false);
}


StorageReplicatedMergeTree::~StorageReplicatedMergeTree()
{
    try
    {
        shutdown();
    }
    catch (...)
    {
        tryLogCurrentException(__PRETTY_FUNCTION__);
    }
}


ReplicatedMergeTreeQuorumAddedParts::PartitionIdToMaxBlock StorageReplicatedMergeTree::getMaxAddedBlocks() const
{
    ReplicatedMergeTreeQuorumAddedParts::PartitionIdToMaxBlock max_added_blocks;

    for (const auto & data_part : getDataParts())
    {
        max_added_blocks[data_part->info.partition_id]
            = std::max(max_added_blocks[data_part->info.partition_id], data_part->info.max_block);
    }

    auto zookeeper = getZooKeeper();

    const String quorum_status_path = zookeeper_path + "/quorum/status";

    String value;
    Coordination::Stat stat;

    if (zookeeper->tryGet(quorum_status_path, value, &stat))
    {
        ReplicatedMergeTreeQuorumEntry quorum_entry;
        quorum_entry.fromString(value);

        auto part_info = MergeTreePartInfo::fromPartName(quorum_entry.part_name, format_version);

        max_added_blocks[part_info.partition_id] = part_info.max_block - 1;
    }

    String added_parts_str;
    if (zookeeper->tryGet(zookeeper_path + "/quorum/last_part", added_parts_str))
    {
        if (!added_parts_str.empty())
        {
            ReplicatedMergeTreeQuorumAddedParts part_with_quorum(format_version);
            part_with_quorum.fromString(added_parts_str);

            auto added_parts = part_with_quorum.added_parts;

            for (const auto & added_part : added_parts)
                if (!getActiveContainingPart(added_part.second))
                    throw Exception(
                        "Replica doesn't have part " + added_part.second
                            + " which was successfully written to quorum of other replicas."
                              " Send query to another replica or disable 'select_sequential_consistency' setting.",
                        ErrorCodes::REPLICA_IS_NOT_IN_QUORUM);

            for (const auto & max_block : part_with_quorum.getMaxInsertedBlocks())
                max_added_blocks[max_block.first] = max_block.second;
        }
    }
    return max_added_blocks;
}

Pipes StorageReplicatedMergeTree::read(
    const Names & column_names,
    const SelectQueryInfo & query_info,
    const Context & context,
    QueryProcessingStage::Enum /*processed_stage*/,
    const size_t max_block_size,
    const unsigned num_streams)
{
    /** The `select_sequential_consistency` setting has two meanings:
    * 1. To throw an exception if on a replica there are not all parts which have been written down on quorum of remaining replicas.
    * 2. Do not read parts that have not yet been written to the quorum of the replicas.
    * For this you have to synchronously go to ZooKeeper.
    */
    if (context.getSettingsRef().select_sequential_consistency)
    {
        auto max_added_blocks = getMaxAddedBlocks();
        return reader.read(column_names, query_info, context, max_block_size, num_streams, &max_added_blocks);
    }

    return reader.read(column_names, query_info, context, max_block_size, num_streams);
}


template <class Func>
void StorageReplicatedMergeTree::foreachCommittedParts(const Func & func) const
{
    auto max_added_blocks = getMaxAddedBlocks();
    auto lock = lockParts();
    for (const auto & part : getDataPartsStateRange(DataPartState::Committed))
    {
        if (part->isEmpty())
            continue;

        auto blocks_iterator = max_added_blocks.find(part->info.partition_id);
        if (blocks_iterator == max_added_blocks.end() || part->info.max_block > blocks_iterator->second)
            continue;

        func(part);
    }
}

std::optional<UInt64> StorageReplicatedMergeTree::totalRows() const
{
    UInt64 res = 0;
    foreachCommittedParts([&res](auto & part) { res += part->rows_count; });
    return res;
}

std::optional<UInt64> StorageReplicatedMergeTree::totalBytes() const
{
    UInt64 res = 0;
    foreachCommittedParts([&res](auto & part) { res += part->getBytesOnDisk(); });
    return res;
}


void StorageReplicatedMergeTree::assertNotReadonly() const
{
    if (is_readonly)
        throw Exception("Table is in readonly mode", ErrorCodes::TABLE_IS_READ_ONLY);
}


BlockOutputStreamPtr StorageReplicatedMergeTree::write(const ASTPtr & /*query*/, const Context & context)
{
    const auto storage_settings_ptr = getSettings();
    assertNotReadonly();

    const Settings & query_settings = context.getSettingsRef();
    bool deduplicate = storage_settings_ptr->replicated_deduplication_window != 0 && query_settings.insert_deduplicate;

    return std::make_shared<ReplicatedMergeTreeBlockOutputStream>(*this,
        query_settings.insert_quorum, query_settings.insert_quorum_timeout.totalMilliseconds(), query_settings.max_partitions_per_insert_block, deduplicate);
}


bool StorageReplicatedMergeTree::optimize(const ASTPtr & query, const ASTPtr & partition, bool final, bool deduplicate, const Context & query_context)
{
    assertNotReadonly();

    if (!is_leader)
    {
        sendRequestToLeaderReplica(query, query_context);
        return true;
    }

    std::vector<ReplicatedMergeTreeLogEntryData> merge_entries;
    {
        /// We must select parts for merge under merge_selecting_mutex because other threads
        /// (merge_selecting_thread or OPTIMIZE queries) could assign new merges.
        std::lock_guard merge_selecting_lock(merge_selecting_mutex);

        auto zookeeper = getZooKeeper();
        ReplicatedMergeTreeMergePredicate can_merge = queue.getMergePredicate(zookeeper);

        auto handle_noop = [&] (const String & message)
        {
            if (query_context.getSettingsRef().optimize_throw_if_noop)
                throw Exception(message, ErrorCodes::CANNOT_ASSIGN_OPTIMIZE);
            return false;
        };

        bool force_ttl = (final && hasAnyTTL());
        const auto storage_settings_ptr = getSettings();

        if (!partition && final)
        {
            DataPartsVector data_parts = getDataPartsVector();
            std::unordered_set<String> partition_ids;

            for (const DataPartPtr & part : data_parts)
                partition_ids.emplace(part->info.partition_id);

            UInt64 disk_space = getStoragePolicy()->getMaxUnreservedFreeSpace();

            for (const String & partition_id : partition_ids)
            {
                FutureMergedMutatedPart future_merged_part;
                bool selected = merger_mutator.selectAllPartsToMergeWithinPartition(
                    future_merged_part, disk_space, can_merge, partition_id, true, nullptr);
                ReplicatedMergeTreeLogEntryData merge_entry;
                if (selected && !createLogEntryToMergeParts(zookeeper, future_merged_part.parts,
                        future_merged_part.name, future_merged_part.type, deduplicate, force_ttl, &merge_entry))
                    return handle_noop("Can't create merge queue node in ZooKeeper");
                if (merge_entry.type != ReplicatedMergeTreeLogEntryData::Type::EMPTY)
                    merge_entries.push_back(std::move(merge_entry));
            }
        }
        else
        {
            FutureMergedMutatedPart future_merged_part;
            String disable_reason;
            bool selected = false;
            if (!partition)
            {
                selected = merger_mutator.selectPartsToMerge(
                    future_merged_part, true, storage_settings_ptr->max_bytes_to_merge_at_max_space_in_pool, can_merge, &disable_reason);
            }
            else
            {

                UInt64 disk_space = getStoragePolicy()->getMaxUnreservedFreeSpace();
                String partition_id = getPartitionIDFromQuery(partition, query_context);
                selected = merger_mutator.selectAllPartsToMergeWithinPartition(
                    future_merged_part, disk_space, can_merge, partition_id, final, &disable_reason);
            }

            if (!selected)
            {
                std::stringstream message;
                message << "Cannot select parts for optimization";
                if (!disable_reason.empty())
                    message << ": " << disable_reason;
                LOG_INFO(log, message.str());
                return handle_noop(message.str());
            }

            ReplicatedMergeTreeLogEntryData merge_entry;
            if (!createLogEntryToMergeParts(zookeeper, future_merged_part.parts,
                future_merged_part.name, future_merged_part.type, deduplicate, force_ttl, &merge_entry))
                return handle_noop("Can't create merge queue node in ZooKeeper");
            if (merge_entry.type != ReplicatedMergeTreeLogEntryData::Type::EMPTY)
                merge_entries.push_back(std::move(merge_entry));
        }
    }

    if (query_context.getSettingsRef().replication_alter_partitions_sync != 0)
    {
        /// NOTE Table lock must not be held while waiting. Some combination of R-W-R locks from different threads will yield to deadlock.
        for (auto & merge_entry : merge_entries)
            waitForAllReplicasToProcessLogEntry(merge_entry, false);
    }

    return true;
}

bool StorageReplicatedMergeTree::executeMetadataAlter(const StorageReplicatedMergeTree::LogEntry & entry)
{
    auto zookeeper = getZooKeeper();

    auto columns_from_entry = ColumnsDescription::parse(entry.columns_str);
    auto metadata_from_entry = ReplicatedMergeTreeTableMetadata::parse(entry.metadata_str);

    MergeTreeData::DataParts parts;

    /// If metadata nodes have changed, we will update table structure locally.
    Coordination::Requests requests;
    requests.emplace_back(zkutil::makeSetRequest(replica_path + "/columns", entry.columns_str, -1));
    requests.emplace_back(zkutil::makeSetRequest(replica_path + "/metadata", entry.metadata_str, -1));

    zookeeper->multi(requests);

    {
        /// TODO (relax this lock and remove this action lock)
        auto merges_block = getActionLock(ActionLocks::PartsMerge);
        auto table_lock = lockExclusively(RWLockImpl::NO_QUERY, getSettings()->lock_acquire_timeout_for_background_operations);

        LOG_INFO(log, "Metadata changed in ZooKeeper. Applying changes locally.");

        auto metadata_diff = ReplicatedMergeTreeTableMetadata(*this).checkAndFindDiff(metadata_from_entry);
        setTableStructure(std::move(columns_from_entry), metadata_diff);
        metadata_version = entry.alter_version;

        LOG_INFO(log, "Applied changes to the metadata of the table. Current metadata version: {}", metadata_version);
    }

    /// This transaction may not happen, but it's OK, because on the next retry we will eventually create/update this node
    zookeeper->createOrUpdate(replica_path + "/metadata_version", std::to_string(metadata_version), zkutil::CreateMode::Persistent);

    return true;
}


void StorageReplicatedMergeTree::alter(
    const AlterCommands & params, const Context & query_context, TableStructureWriteLockHolder & table_lock_holder)
{
    assertNotReadonly();

    auto table_id = getStorageID();

    if (params.isSettingsAlter())
    {
        lockStructureExclusively(
                table_lock_holder, query_context.getCurrentQueryId(), query_context.getSettingsRef().lock_acquire_timeout);
        /// We don't replicate storage_settings_ptr ALTER. It's local operation.
        /// Also we don't upgrade alter lock to table structure lock.
        StorageInMemoryMetadata metadata = getInMemoryMetadata();
        params.apply(metadata, query_context);


        changeSettings(metadata.settings_ast, table_lock_holder);

        DatabaseCatalog::instance().getDatabase(table_id.database_name)->alterTable(query_context, table_id, metadata);
        return;
    }

    auto ast_to_str = [](ASTPtr query) -> String {
        if (!query)
            return "";
        return queryToString(query);
    };

    auto zookeeper = getZooKeeper();

    std::optional<ReplicatedMergeTreeLogEntryData> alter_entry;
    std::optional<String> mutation_znode;

    while (true)
    {
        /// Clear nodes from previous iteration
        alter_entry.emplace();
        mutation_znode.reset();

        /// We can safely read structure, because we guarded with alter_intention_lock
        if (is_readonly)
            throw Exception("Can't ALTER readonly table", ErrorCodes::TABLE_IS_READ_ONLY);


        StorageInMemoryMetadata current_metadata = getInMemoryMetadata();

        StorageInMemoryMetadata future_metadata = current_metadata;
        params.apply(future_metadata, query_context);

        ReplicatedMergeTreeTableMetadata future_metadata_in_zk(*this);
        if (ast_to_str(future_metadata.order_by_ast) != ast_to_str(current_metadata.order_by_ast))
            future_metadata_in_zk.sorting_key = serializeAST(*extractKeyExpressionList(future_metadata.order_by_ast));

        if (ast_to_str(future_metadata.ttl_for_table_ast) != ast_to_str(current_metadata.ttl_for_table_ast))
            future_metadata_in_zk.ttl_table = serializeAST(*future_metadata.ttl_for_table_ast);

        String new_indices_str = future_metadata.secondary_indices.toString();
        if (new_indices_str != current_metadata.secondary_indices.toString())
            future_metadata_in_zk.skip_indices = new_indices_str;

        String new_constraints_str = future_metadata.constraints.toString();
        if (new_constraints_str != current_metadata.constraints.toString())
            future_metadata_in_zk.constraints = new_constraints_str;

        Coordination::Requests ops;

        String new_metadata_str = future_metadata_in_zk.toString();
        ops.emplace_back(zkutil::makeSetRequest(zookeeper_path + "/metadata", new_metadata_str, metadata_version));

        String new_columns_str = future_metadata.columns.toString();
        ops.emplace_back(zkutil::makeSetRequest(zookeeper_path + "/columns", new_columns_str, -1));


        if (ast_to_str(current_metadata.settings_ast) != ast_to_str(future_metadata.settings_ast))
        {
            lockStructureExclusively(
                    table_lock_holder, query_context.getCurrentQueryId(), query_context.getSettingsRef().lock_acquire_timeout);
            /// Just change settings
            current_metadata.settings_ast = future_metadata.settings_ast;
            changeSettings(current_metadata.settings_ast, table_lock_holder);
            DatabaseCatalog::instance().getDatabase(table_id.database_name)->alterTable(query_context, table_id, current_metadata);
        }

        /// We can be sure, that in case of successfull commit in zookeeper our
        /// version will increments by 1. Because we update with version check.
        int new_metadata_version = metadata_version + 1;

        alter_entry->type = LogEntry::ALTER_METADATA;
        alter_entry->source_replica = replica_name;
        alter_entry->metadata_str = new_metadata_str;
        alter_entry->columns_str = new_columns_str;
        alter_entry->alter_version = new_metadata_version;
        alter_entry->create_time = time(nullptr);

        auto maybe_mutation_commands = params.getMutationCommands(current_metadata, query_context.getSettingsRef().materialize_ttl_after_modify, query_context);
        alter_entry->have_mutation = !maybe_mutation_commands.empty();

        ops.emplace_back(zkutil::makeCreateRequest(zookeeper_path + "/log/log-", alter_entry->toString(), zkutil::CreateMode::PersistentSequential));

        std::optional<EphemeralLocksInAllPartitions> lock_holder;

        /// No we will prepare mutations record
        /// This code pretty same with mutate() function but process results slightly differently
        if (alter_entry->have_mutation)
        {
            String mutations_path = zookeeper_path + "/mutations";

            ReplicatedMergeTreeMutationEntry mutation_entry;
            mutation_entry.source_replica = replica_name;
            mutation_entry.commands = maybe_mutation_commands;
            mutation_entry.alter_version = new_metadata_version;
            Coordination::Stat mutations_stat;
            zookeeper->get(mutations_path, &mutations_stat);

            lock_holder.emplace(
                zookeeper_path + "/block_numbers", "block-", zookeeper_path + "/temp", *zookeeper);

            for (const auto & lock : lock_holder->getLocks())
                mutation_entry.block_numbers[lock.partition_id] = lock.number;

            mutation_entry.create_time = time(nullptr);

            ops.emplace_back(zkutil::makeSetRequest(mutations_path, String(), mutations_stat.version));
            ops.emplace_back(
                zkutil::makeCreateRequest(mutations_path + "/", mutation_entry.toString(), zkutil::CreateMode::PersistentSequential));
        }

        Coordination::Responses results;
        int32_t rc = zookeeper->tryMulti(ops, results);

        if (rc == Coordination::ZOK)
        {
            if (alter_entry->have_mutation)
            {
                /// ALTER_METADATA record in replication /log
                String alter_path = dynamic_cast<const Coordination::CreateResponse &>(*results[2]).path_created;
                alter_entry->znode_name = alter_path.substr(alter_path.find_last_of('/') + 1);

                /// ReplicatedMergeTreeMutationEntry record in /mutations
                String mutation_path = dynamic_cast<const Coordination::CreateResponse &>(*results.back()).path_created;
                mutation_znode = mutation_path.substr(mutation_path.find_last_of('/') + 1);
            }
            else
            {
                /// ALTER_METADATA record in replication /log
                String alter_path = dynamic_cast<const Coordination::CreateResponse &>(*results.back()).path_created;
                alter_entry->znode_name = alter_path.substr(alter_path.find_last_of('/') + 1);
            }
            break;
        }
        else if (rc == Coordination::ZBADVERSION)
        {
            if (results[0]->error)
                throw Exception("Metadata on replica is not up to date with common metadata in Zookeeper. Cannot alter", ErrorCodes::CANNOT_ASSIGN_ALTER);

            continue;
        }
        else
        {
            throw Coordination::Exception("Alter cannot be assigned because of Zookeeper error", rc);
        }
    }


    table_lock_holder.release();

    std::vector<String> unwaited;
    if (query_context.getSettingsRef().replication_alter_partitions_sync == 2)
    {
        LOG_DEBUG(log, "Updated shared metadata nodes in ZooKeeper. Waiting for replicas to apply changes.");
        unwaited = waitForAllReplicasToProcessLogEntry(*alter_entry, false);
    }
    else if (query_context.getSettingsRef().replication_alter_partitions_sync == 1)
    {
        LOG_DEBUG(log, "Updated shared metadata nodes in ZooKeeper. Waiting for replicas to apply changes.");
        waitForReplicaToProcessLogEntry(replica_name, *alter_entry);
    }

    if (!unwaited.empty())
        throw Exception("Some replicas doesn't finish metadata alter", ErrorCodes::UNFINISHED);

    if (mutation_znode)
    {
        LOG_DEBUG(log, "Metadata changes applied. Will wait for data changes.");
        waitMutation(*mutation_znode, query_context.getSettingsRef().replication_alter_partitions_sync);
        LOG_DEBUG(log, "Data changes applied.");
    }
}

void StorageReplicatedMergeTree::alterPartition(const ASTPtr & query, const PartitionCommands & commands, const Context & query_context)
{
    for (const PartitionCommand & command : commands)
    {
        switch (command.type)
        {
            case PartitionCommand::DROP_PARTITION:
                checkPartitionCanBeDropped(command.partition);
                dropPartition(query, command.partition, command.detach, query_context);
                break;

            case PartitionCommand::DROP_DETACHED_PARTITION:
                dropDetached(command.partition, command.part, query_context);
                break;

            case PartitionCommand::ATTACH_PARTITION:
                attachPartition(command.partition, command.part, query_context);
                break;
            case PartitionCommand::MOVE_PARTITION:
            {
                switch (*command.move_destination_type)
                {
                    case PartitionCommand::MoveDestinationType::DISK:
                        movePartitionToDisk(command.partition, command.move_destination_name, command.part, query_context);
                        break;

                    case PartitionCommand::MoveDestinationType::VOLUME:
                        movePartitionToVolume(command.partition, command.move_destination_name, command.part, query_context);
                        break;

                    case PartitionCommand::MoveDestinationType::TABLE:
                        checkPartitionCanBeDropped(command.partition);
                        String dest_database = query_context.resolveDatabase(command.to_database);
                        auto dest_storage = DatabaseCatalog::instance().getTable({dest_database, command.to_table}, query_context);
                        movePartitionToTable(dest_storage, command.partition, query_context);
                        break;
                }
            }
            break;

            case PartitionCommand::REPLACE_PARTITION:
            {
                checkPartitionCanBeDropped(command.partition);
                String from_database = query_context.resolveDatabase(command.from_database);
                auto from_storage = DatabaseCatalog::instance().getTable({from_database, command.from_table}, query_context);
                replacePartitionFrom(from_storage, command.partition, command.replace, query_context);
            }
            break;

            case PartitionCommand::FETCH_PARTITION:
                fetchPartition(command.partition, command.from_zookeeper_path, query_context);
                break;

            case PartitionCommand::FREEZE_PARTITION:
            {
                auto lock = lockStructureForShare(
                        false, query_context.getCurrentQueryId(), query_context.getSettingsRef().lock_acquire_timeout);
                freezePartition(command.partition, command.with_name, query_context, lock);
            }
            break;

            case PartitionCommand::FREEZE_ALL_PARTITIONS:
            {
                auto lock = lockStructureForShare(
                        false, query_context.getCurrentQueryId(), query_context.getSettingsRef().lock_acquire_timeout);
                freezeAll(command.with_name, query_context, lock);
            }
            break;
        }
    }
}


/// If new version returns ordinary name, else returns part name containing the first and last month of the month
static String getPartNamePossiblyFake(MergeTreeDataFormatVersion format_version, const MergeTreePartInfo & part_info)
{
    if (format_version < MERGE_TREE_DATA_MIN_FORMAT_VERSION_WITH_CUSTOM_PARTITIONING)
    {
        /// The date range is all month long.
        const auto & lut = DateLUT::instance();
        time_t start_time = lut.YYYYMMDDToDate(parse<UInt32>(part_info.partition_id + "01"));
        DayNum left_date = lut.toDayNum(start_time);
        DayNum right_date = DayNum(static_cast<size_t>(left_date) + lut.daysInMonth(start_time) - 1);
        return part_info.getPartNameV0(left_date, right_date);
    }

    return part_info.getPartName();
}

bool StorageReplicatedMergeTree::getFakePartCoveringAllPartsInPartition(const String & partition_id, MergeTreePartInfo & part_info)
{
    /// Even if there is no data in the partition, you still need to mark the range for deletion.
    /// - Because before executing DETACH, tasks for downloading parts to this partition can be executed.
    Int64 left = 0;

    /** Let's skip one number in `block_numbers` for the partition being deleted, and we will only delete parts until this number.
      * This prohibits merges of deleted parts with the new inserted
      * Invariant: merges of deleted parts with other parts do not appear in the log.
      * NOTE: If you need to similarly support a `DROP PART` request, you will have to think of some new mechanism for it,
      *     to guarantee this invariant.
      */
    Int64 right;
    Int64 mutation_version;

    {
        auto zookeeper = getZooKeeper();
        auto block_number_lock = allocateBlockNumber(partition_id, zookeeper);
        right = block_number_lock->getNumber();
        block_number_lock->unlock();
        mutation_version = queue.getCurrentMutationVersion(partition_id, right);
    }

    /// Empty partition.
    if (right == 0)
        return false;

    --right;

    /// Artificial high level is chosen, to make this part "covering" all parts inside.
    part_info = MergeTreePartInfo(partition_id, left, right, MergeTreePartInfo::MAX_LEVEL, mutation_version);
    return true;
}


void StorageReplicatedMergeTree::dropPartition(const ASTPtr & query, const ASTPtr & partition, bool detach, const Context & query_context)
{
    assertNotReadonly();

    zkutil::ZooKeeperPtr zookeeper = getZooKeeper();

    if (!is_leader)
    {
        // TODO: we can manually reconstruct the query from outside the |dropPartition()| and remove the |query| argument from interface.
        //       It's the only place where we need this argument.
        sendRequestToLeaderReplica(query, query_context);
        return;
    }

    String partition_id = getPartitionIDFromQuery(partition, query_context);

    LogEntry entry;
    if (dropPartsInPartition(*zookeeper, partition_id, entry, detach))
    {
        /// If necessary, wait until the operation is performed on itself or on all replicas.
        if (query_context.getSettingsRef().replication_alter_partitions_sync != 0)
        {
            if (query_context.getSettingsRef().replication_alter_partitions_sync == 1)
                waitForReplicaToProcessLogEntry(replica_name, entry);
            else
                waitForAllReplicasToProcessLogEntry(entry);
        }
    }

    /// Cleaning possibly stored information about parts from /quorum/last_part node in ZooKeeper.
    cleanLastPartNode(partition_id);
}


void StorageReplicatedMergeTree::truncate(const ASTPtr & query, const Context & query_context, TableStructureWriteLockHolder & table_lock)
{
    table_lock.release();   /// Truncate is done asynchronously.

    assertNotReadonly();

    zkutil::ZooKeeperPtr zookeeper = getZooKeeper();

    if (!is_leader)
    {
        sendRequestToLeaderReplica(query, query_context);
        return;
    }

    Strings partitions = zookeeper->getChildren(zookeeper_path + "/block_numbers");

    for (String & partition_id : partitions)
    {
        LogEntry entry;

        if (dropPartsInPartition(*zookeeper, partition_id, entry, false))
            waitForAllReplicasToProcessLogEntry(entry);
    }
}


void StorageReplicatedMergeTree::attachPartition(const ASTPtr & partition, bool attach_part, const Context & query_context)
{
    // TODO: should get some locks to prevent race with 'alter … modify column'

    assertNotReadonly();

    PartsTemporaryRename renamed_parts(*this, "detached/");
    MutableDataPartsVector loaded_parts = tryLoadPartsToAttach(partition, attach_part, query_context, renamed_parts);

    ReplicatedMergeTreeBlockOutputStream output(*this, 0, 0, 0, false);   /// TODO Allow to use quorum here.
    for (size_t i = 0; i < loaded_parts.size(); ++i)
    {
        String old_name = loaded_parts[i]->name;
        output.writeExistingPart(loaded_parts[i]);
        renamed_parts.old_and_new_names[i].first.clear();
        LOG_DEBUG(log, "Attached part {} as {}", old_name, loaded_parts[i]->name);
    }
}


void StorageReplicatedMergeTree::checkTableCanBeDropped() const
{
    auto table_id = getStorageID();
    global_context.checkTableCanBeDropped(table_id.database_name, table_id.table_name, getTotalActiveSizeInBytes());
}


void StorageReplicatedMergeTree::checkPartitionCanBeDropped(const ASTPtr & partition)
{
    const String partition_id = getPartitionIDFromQuery(partition, global_context);
    auto parts_to_remove = getDataPartsVectorInPartition(MergeTreeDataPartState::Committed, partition_id);

    UInt64 partition_size = 0;

    for (const auto & part : parts_to_remove)
        partition_size += part->getBytesOnDisk();

    auto table_id = getStorageID();
    global_context.checkPartitionCanBeDropped(table_id.database_name, table_id.table_name, partition_size);
}


void StorageReplicatedMergeTree::drop()
{
    {
        auto zookeeper = tryGetZooKeeper();

        if (is_readonly || !zookeeper)
            throw Exception("Can't drop readonly replicated table (need to drop data in ZooKeeper as well)", ErrorCodes::TABLE_IS_READ_ONLY);

        shutdown();

        if (zookeeper->expired())
            throw Exception("Table was not dropped because ZooKeeper session has expired.", ErrorCodes::TABLE_WAS_NOT_DROPPED);

        LOG_INFO(log, "Removing replica {}", replica_path);
        replica_is_active_node = nullptr;
        /// It may left some garbage if replica_path subtree are concurently modified
        zookeeper->tryRemoveRecursive(replica_path);
        if (zookeeper->exists(replica_path))
            LOG_ERROR(log, "Replica was not completely removed from ZooKeeper, {} still exists and may contain some garbage.", replica_path);

        /// Check that `zookeeper_path` exists: it could have been deleted by another replica after execution of previous line.
        Strings replicas;
        if (zookeeper->tryGetChildren(zookeeper_path + "/replicas", replicas) == Coordination::ZOK && replicas.empty())
        {
            LOG_INFO(log, "Removing table {} (this might take several minutes)", zookeeper_path);
            zookeeper->tryRemoveRecursive(zookeeper_path);
            if (zookeeper->exists(zookeeper_path))
                LOG_ERROR(log, "Table was not completely removed from ZooKeeper, {} still exists and may contain some garbage.", zookeeper_path);
        }
    }

    dropAllData();
}


void StorageReplicatedMergeTree::rename(const String & new_path_to_table_data, const StorageID & new_table_id)
{
    MergeTreeData::rename(new_path_to_table_data, new_table_id);

    /// Update table name in zookeeper
    auto zookeeper = getZooKeeper();
    zookeeper->set(replica_path + "/host", getReplicatedMergeTreeAddress().toString());

    /// TODO: You can update names of loggers.
}


bool StorageReplicatedMergeTree::existsNodeCached(const std::string & path)
{
    {
        std::lock_guard lock(existing_nodes_cache_mutex);
        if (existing_nodes_cache.count(path))
            return true;
    }

    bool res = getZooKeeper()->exists(path);

    if (res)
    {
        std::lock_guard lock(existing_nodes_cache_mutex);
        existing_nodes_cache.insert(path);
    }

    return res;
}


std::optional<EphemeralLockInZooKeeper>
StorageReplicatedMergeTree::allocateBlockNumber(
    const String & partition_id, zkutil::ZooKeeperPtr & zookeeper, const String & zookeeper_block_id_path)
{
    /// Lets check for duplicates in advance, to avoid superfluous block numbers allocation
    Coordination::Requests deduplication_check_ops;
    if (!zookeeper_block_id_path.empty())
    {
        deduplication_check_ops.emplace_back(zkutil::makeCreateRequest(zookeeper_block_id_path, "", zkutil::CreateMode::Persistent));
        deduplication_check_ops.emplace_back(zkutil::makeRemoveRequest(zookeeper_block_id_path, -1));
    }

    String block_numbers_path = zookeeper_path + "/block_numbers";
    String partition_path = block_numbers_path + "/" + partition_id;

    if (!existsNodeCached(partition_path))
    {
        Coordination::Requests ops;
        ops.push_back(zkutil::makeCreateRequest(partition_path, "", zkutil::CreateMode::Persistent));
        /// We increment data version of the block_numbers node so that it becomes possible
        /// to check in a ZK transaction that the set of partitions didn't change
        /// (unfortunately there is no CheckChildren op).
        ops.push_back(zkutil::makeSetRequest(block_numbers_path, "", -1));

        Coordination::Responses responses;
        int code = zookeeper->tryMulti(ops, responses);
        if (code && code != Coordination::ZNODEEXISTS)
            zkutil::KeeperMultiException::check(code, ops, responses);
    }

    EphemeralLockInZooKeeper lock;
    /// 2 RTT
    try
    {
        lock = EphemeralLockInZooKeeper(
            partition_path + "/block-", zookeeper_path + "/temp", *zookeeper, &deduplication_check_ops);
    }
    catch (const zkutil::KeeperMultiException & e)
    {
        if (e.code == Coordination::ZNODEEXISTS && e.getPathForFirstFailedOp() == zookeeper_block_id_path)
            return {};

        throw Exception("Cannot allocate block number in ZooKeeper: " + e.displayText(), ErrorCodes::KEEPER_EXCEPTION);
    }
    catch (const Coordination::Exception & e)
    {
        throw Exception("Cannot allocate block number in ZooKeeper: " + e.displayText(), ErrorCodes::KEEPER_EXCEPTION);
    }

    return {std::move(lock)};
}


Strings StorageReplicatedMergeTree::waitForAllReplicasToProcessLogEntry(const ReplicatedMergeTreeLogEntryData & entry, bool wait_for_non_active)
{
    LOG_DEBUG(log, "Waiting for all replicas to process {}", entry.znode_name);

    auto zookeeper = getZooKeeper();
    Strings replicas = zookeeper->getChildren(zookeeper_path + "/replicas");
    Strings unwaited;
    for (const String & replica : replicas)
    {
        if (wait_for_non_active || zookeeper->exists(zookeeper_path + "/replicas/" + replica + "/is_active"))
        {
            if (!waitForReplicaToProcessLogEntry(replica, entry, wait_for_non_active))
                unwaited.push_back(replica);
        }
        else
        {
            unwaited.push_back(replica);
        }
    }

    LOG_DEBUG(log, "Finished waiting for all replicas to process {}", entry.znode_name);
    return unwaited;
}


bool StorageReplicatedMergeTree::waitForReplicaToProcessLogEntry(const String & replica, const ReplicatedMergeTreeLogEntryData & entry, bool wait_for_non_active)
{
    String entry_str = entry.toString();
    String log_node_name;

    /** Two types of entries can be passed to this function
      * 1. (more often) From `log` directory - a common log, from where replicas copy entries to their queue.
      * 2. From the `queue` directory of one of the replicas.
      *
      * The problem is that the numbers (`sequential` node) of the queue elements in `log` and in `queue` do not match.
      * (And the numbers of the same log element for different replicas do not match in the `queue`.)
      *
      * Therefore, you should consider these cases separately.
      */

    /** First, you need to wait until replica takes `queue` element from the `log` to its queue,
      *  if it has not been done already (see the `pullLogsToQueue` function).
      *
      * To do this, check its node `log_pointer` - the maximum number of the element taken from `log` + 1.
      */

    const auto & check_replica_become_inactive = [this, &replica]()
    {
        return !getZooKeeper()->exists(zookeeper_path + "/replicas/" + replica + "/is_active");
    };
    constexpr auto event_wait_timeout_ms = 1000;

    if (startsWith(entry.znode_name, "log-"))
    {
        /** In this case, just take the number from the node name `log-xxxxxxxxxx`.
          */

        UInt64 log_index = parse<UInt64>(entry.znode_name.substr(entry.znode_name.size() - 10));
        log_node_name = entry.znode_name;

        LOG_DEBUG(log, "Waiting for {} to pull {} to queue", replica, log_node_name);

        /// Let's wait until entry gets into the replica queue.
        while (wait_for_non_active || !check_replica_become_inactive())
        {
            zkutil::EventPtr event = std::make_shared<Poco::Event>();

            String log_pointer = getZooKeeper()->get(zookeeper_path + "/replicas/" + replica + "/log_pointer", nullptr, event);
            if (!log_pointer.empty() && parse<UInt64>(log_pointer) > log_index)
                break;

            if (wait_for_non_active)
                event->wait();
            else
                event->tryWait(event_wait_timeout_ms);
        }
    }
    else if (startsWith(entry.znode_name, "queue-"))
    {
        /** In this case, the number of `log` node is unknown. You need look through everything from `log_pointer` to the end,
          *  looking for a node with the same content. And if we do not find it - then the replica has already taken this entry in its queue.
          */

        String log_pointer = getZooKeeper()->get(zookeeper_path + "/replicas/" + replica + "/log_pointer");

        Strings log_entries = getZooKeeper()->getChildren(zookeeper_path + "/log");
        UInt64 log_index = 0;
        bool found = false;

        for (const String & log_entry_name : log_entries)
        {
            log_index = parse<UInt64>(log_entry_name.substr(log_entry_name.size() - 10));

            if (!log_pointer.empty() && log_index < parse<UInt64>(log_pointer))
                continue;

            String log_entry_str;
            bool exists = getZooKeeper()->tryGet(zookeeper_path + "/log/" + log_entry_name, log_entry_str);
            if (exists && entry_str == log_entry_str)
            {
                found = true;
                log_node_name = log_entry_name;
                break;
            }
        }

        if (found)
        {
            LOG_DEBUG(log, "Waiting for {} to pull {} to queue", replica, log_node_name);

            /// Let's wait until the entry gets into the replica queue.
            while (wait_for_non_active || !check_replica_become_inactive())
            {
                zkutil::EventPtr event = std::make_shared<Poco::Event>();

                String log_pointer_new = getZooKeeper()->get(zookeeper_path + "/replicas/" + replica + "/log_pointer", nullptr, event);
                if (!log_pointer_new.empty() && parse<UInt64>(log_pointer_new) > log_index)
                    break;

                if (wait_for_non_active)
                    event->wait();
                else
                    event->tryWait(event_wait_timeout_ms);
            }
        }
    }
    else
        throw Exception("Logical error: unexpected name of log node: " + entry.znode_name, ErrorCodes::LOGICAL_ERROR);

    if (!log_node_name.empty())
        LOG_DEBUG(log, "Looking for node corresponding to {} in {} queue", log_node_name, replica);
    else
        LOG_DEBUG(log, "Looking for corresponding node in {} queue", replica);

    /** Second - find the corresponding entry in the queue of the specified replica.
      * Its number may match neither the `log` node nor the `queue` node of the current replica (for us).
      * Therefore, we search by comparing the content.
      */

    Strings queue_entries = getZooKeeper()->getChildren(zookeeper_path + "/replicas/" + replica + "/queue");
    String queue_entry_to_wait_for;

    for (const String & entry_name : queue_entries)
    {
        String queue_entry_str;
        bool exists = getZooKeeper()->tryGet(zookeeper_path + "/replicas/" + replica + "/queue/" + entry_name, queue_entry_str);
        if (exists && queue_entry_str == entry_str)
        {
            queue_entry_to_wait_for = entry_name;
            break;
        }
    }

    /// While looking for the record, it has already been executed and deleted.
    if (queue_entry_to_wait_for.empty())
    {
        LOG_DEBUG(log, "No corresponding node found. Assuming it has been already processed. Found {} nodes", queue_entries.size());
        return true;
    }

    LOG_DEBUG(log, "Waiting for {} to disappear from {} queue", queue_entry_to_wait_for, replica);

    /// Third - wait until the entry disappears from the replica queue or replica become inactive.
    String path_to_wait_on = zookeeper_path + "/replicas/" + replica + "/queue/" + queue_entry_to_wait_for;
    if (wait_for_non_active)
        return getZooKeeper()->waitForDisappear(path_to_wait_on);

    return getZooKeeper()->waitForDisappear(path_to_wait_on, check_replica_become_inactive);
}


void StorageReplicatedMergeTree::getStatus(Status & res, bool with_zk_fields)
{
    auto zookeeper = tryGetZooKeeper();
    const auto storage_settings_ptr = getSettings();

    res.is_leader = is_leader;
    res.can_become_leader = storage_settings_ptr->replicated_can_become_leader;
    res.is_readonly = is_readonly;
    res.is_session_expired = !zookeeper || zookeeper->expired();

    res.queue = queue.getStatus();
    res.absolute_delay = getAbsoluteDelay(); /// NOTE: may be slightly inconsistent with queue status.

    res.parts_to_check = part_check_thread.size();

    res.zookeeper_path = zookeeper_path;
    res.replica_name = replica_name;
    res.replica_path = replica_path;
    res.columns_version = -1;

    res.log_max_index = 0;
    res.log_pointer = 0;
    res.total_replicas = 0;
    res.active_replicas = 0;

    if (with_zk_fields && !res.is_session_expired)
    {
        try
        {
            auto log_entries = zookeeper->getChildren(zookeeper_path + "/log");

            if (log_entries.empty())
            {
                res.log_max_index = 0;
            }
            else
            {
                const String & last_log_entry = *std::max_element(log_entries.begin(), log_entries.end());
                res.log_max_index = parse<UInt64>(last_log_entry.substr(strlen("log-")));
            }

            String log_pointer_str = zookeeper->get(replica_path + "/log_pointer");
            res.log_pointer = log_pointer_str.empty() ? 0 : parse<UInt64>(log_pointer_str);

            auto all_replicas = zookeeper->getChildren(zookeeper_path + "/replicas");
            res.total_replicas = all_replicas.size();

            res.active_replicas = 0;
            for (const String & replica : all_replicas)
                if (zookeeper->exists(zookeeper_path + "/replicas/" + replica + "/is_active"))
                    ++res.active_replicas;
        }
        catch (const Coordination::Exception &)
        {
            res.zookeeper_exception = getCurrentExceptionMessage(false);
        }
    }
}


/// TODO: Probably it is better to have queue in ZK with tasks for leader (like DDL)
void StorageReplicatedMergeTree::sendRequestToLeaderReplica(const ASTPtr & query, const Context & query_context)
{
    auto live_replicas = getZooKeeper()->getChildren(zookeeper_path + "/leader_election");
    if (live_replicas.empty())
        throw Exception("No active replicas", ErrorCodes::NO_ACTIVE_REPLICAS);

    std::sort(live_replicas.begin(), live_replicas.end());
    const auto leader = getZooKeeper()->get(zookeeper_path + "/leader_election/" + live_replicas.front());

    if (leader == replica_name)
        throw Exception("Leader was suddenly changed or logical error.", ErrorCodes::LEADERSHIP_CHANGED);

    /// SECONDARY_QUERY here means, that we received query from DDLWorker
    /// there is no sense to send query to leader, because he will receive it from own DDLWorker
    if (query_context.getClientInfo().query_kind == ClientInfo::QueryKind::SECONDARY_QUERY)
    {
        throw Exception("Cannot execute DDL query, because leader was suddenly changed or logical error.", ErrorCodes::LEADERSHIP_CHANGED);
    }

    ReplicatedMergeTreeAddress leader_address(getZooKeeper()->get(zookeeper_path + "/replicas/" + leader + "/host"));

    /// TODO: add setters and getters interface for database and table fields of AST
    auto new_query = query->clone();
    if (auto * alter = new_query->as<ASTAlterQuery>())
    {
        alter->database = leader_address.database;
        alter->table = leader_address.table;
    }
    else if (auto * optimize = new_query->as<ASTOptimizeQuery>())
    {
        optimize->database = leader_address.database;
        optimize->table = leader_address.table;
    }
    else if (auto * drop = new_query->as<ASTDropQuery>(); drop->kind == ASTDropQuery::Kind::Truncate)
    {
        drop->database = leader_address.database;
        drop->table    = leader_address.table;
    }
    else
        throw Exception("Can't proxy this query. Unsupported query type", ErrorCodes::NOT_IMPLEMENTED);

    const auto & query_settings = query_context.getSettingsRef();
    const auto & query_client_info = query_context.getClientInfo();
    String user = query_client_info.current_user;
    String password = query_client_info.current_password;

    if (auto address = findClusterAddress(leader_address); address)
    {
        user = address->user;
        password = address->password;
    }

    Connection connection(
        leader_address.host,
        leader_address.queries_port,
        leader_address.database,
        user, password, "Follower replica");

    std::stringstream new_query_ss;
    formatAST(*new_query, new_query_ss, false, true);
    RemoteBlockInputStream stream(connection, new_query_ss.str(), {}, global_context, &query_settings);
    NullBlockOutputStream output({});

    copyData(stream, output);
}


std::optional<Cluster::Address> StorageReplicatedMergeTree::findClusterAddress(const ReplicatedMergeTreeAddress & leader_address) const
{
    for (auto & iter : global_context.getClusters().getContainer())
    {
        const auto & shards = iter.second->getShardsAddresses();

        for (const auto & shard : shards)
        {
            for (const auto & replica : shard)
            {
                /// user is actually specified, not default
                if (replica.host_name == leader_address.host && replica.port == leader_address.queries_port && replica.user_specified)
                    return replica;
            }
        }
    }
    return {};
}

void StorageReplicatedMergeTree::getQueue(LogEntriesData & res, String & replica_name_)
{
    replica_name_ = replica_name;
    queue.getEntries(res);
}

time_t StorageReplicatedMergeTree::getAbsoluteDelay() const
{
    time_t min_unprocessed_insert_time = 0;
    time_t max_processed_insert_time = 0;
    queue.getInsertTimes(min_unprocessed_insert_time, max_processed_insert_time);

    /// Load start time, then finish time to avoid reporting false delay when start time is updated
    /// between loading of two variables.
    time_t queue_update_start_time = last_queue_update_start_time.load();
    time_t queue_update_finish_time = last_queue_update_finish_time.load();

    time_t current_time = time(nullptr);

    if (!queue_update_finish_time)
    {
        /// We have not updated queue even once yet (perhaps replica is readonly).
        /// As we have no info about the current state of replication log, return effectively infinite delay.
        return current_time;
    }
    else if (min_unprocessed_insert_time)
    {
        /// There are some unprocessed insert entries in queue.
        return (current_time > min_unprocessed_insert_time) ? (current_time - min_unprocessed_insert_time) : 0;
    }
    else if (queue_update_start_time > queue_update_finish_time)
    {
        /// Queue is empty, but there are some in-flight or failed queue update attempts
        /// (likely because of problems with connecting to ZooKeeper).
        /// Return the time passed since last attempt.
        return (current_time > queue_update_start_time) ? (current_time - queue_update_start_time) : 0;
    }
    else
    {
        /// Everything is up-to-date.
        return 0;
    }
}

void StorageReplicatedMergeTree::getReplicaDelays(time_t & out_absolute_delay, time_t & out_relative_delay)
{
    assertNotReadonly();

    time_t current_time = time(nullptr);

    out_absolute_delay = getAbsoluteDelay();
    out_relative_delay = 0;
    const auto storage_settings_ptr = getSettings();

    /** Relative delay is the maximum difference of absolute delay from any other replica,
      *  (if this replica lags behind any other live replica, or zero, otherwise).
      * Calculated only if the absolute delay is large enough.
      */

    if (out_absolute_delay < static_cast<time_t>(storage_settings_ptr->min_relative_delay_to_yield_leadership))
        return;

    auto zookeeper = getZooKeeper();

    time_t max_replicas_unprocessed_insert_time = 0;
    bool have_replica_with_nothing_unprocessed = false;

    Strings replicas = zookeeper->getChildren(zookeeper_path + "/replicas");

    for (const auto & replica : replicas)
    {
        if (replica == replica_name)
            continue;

        /// Skip dead replicas.
        if (!zookeeper->exists(zookeeper_path + "/replicas/" + replica + "/is_active"))
            continue;

        String value;
        if (!zookeeper->tryGet(zookeeper_path + "/replicas/" + replica + "/min_unprocessed_insert_time", value))
            continue;

        time_t replica_time = value.empty() ? 0 : parse<time_t>(value);

        if (replica_time == 0)
        {
            /** Note
              * The conclusion that the replica does not lag may be incorrect,
              *  because the information about `min_unprocessed_insert_time` is taken
              *  only from that part of the log that has been moved to the queue.
              * If the replica for some reason has stalled `queueUpdatingTask`,
              *  then `min_unprocessed_insert_time` will be incorrect.
              */

            have_replica_with_nothing_unprocessed = true;
            break;
        }

        if (replica_time > max_replicas_unprocessed_insert_time)
            max_replicas_unprocessed_insert_time = replica_time;
    }

    if (have_replica_with_nothing_unprocessed)
        out_relative_delay = out_absolute_delay;
    else
    {
        max_replicas_unprocessed_insert_time = std::min(current_time, max_replicas_unprocessed_insert_time);
        time_t min_replicas_delay = current_time - max_replicas_unprocessed_insert_time;
        if (out_absolute_delay > min_replicas_delay)
            out_relative_delay = out_absolute_delay - min_replicas_delay;
    }
}


void StorageReplicatedMergeTree::fetchPartition(const ASTPtr & partition, const String & from_, const Context & query_context)
{
    String partition_id = getPartitionIDFromQuery(partition, query_context);

    String from = from_;
    if (from.back() == '/')
        from.resize(from.size() - 1);

    LOG_INFO(log, "Will fetch partition {} from shard {}", partition_id, from_);

    /** Let's check that there is no such partition in the `detached` directory (where we will write the downloaded parts).
      * Unreliable (there is a race condition) - such a partition may appear a little later.
      */
    Poco::DirectoryIterator dir_end;
    for (const std::string & path : getDataPaths())
    {
        for (Poco::DirectoryIterator dir_it{path + "detached/"}; dir_it != dir_end; ++dir_it)
        {
            MergeTreePartInfo part_info;
            if (MergeTreePartInfo::tryParsePartName(dir_it.name(), &part_info, format_version)
                && part_info.partition_id == partition_id)
                throw Exception("Detached partition " + partition_id + " already exists.", ErrorCodes::PARTITION_ALREADY_EXISTS);
        }

    }

    zkutil::Strings replicas;
    zkutil::Strings active_replicas;
    String best_replica;

    {
        auto zookeeper = getZooKeeper();

        /// List of replicas of source shard.
        replicas = zookeeper->getChildren(from + "/replicas");

        /// Leave only active replicas.
        active_replicas.reserve(replicas.size());

        for (const String & replica : replicas)
            if (zookeeper->exists(from + "/replicas/" + replica + "/is_active"))
                active_replicas.push_back(replica);

        if (active_replicas.empty())
            throw Exception("No active replicas for shard " + from, ErrorCodes::NO_ACTIVE_REPLICAS);

        /** You must select the best (most relevant) replica.
        * This is a replica with the maximum `log_pointer`, then with the minimum `queue` size.
        * NOTE This is not exactly the best criteria. It does not make sense to download old partitions,
        *  and it would be nice to be able to choose the replica closest by network.
        * NOTE Of course, there are data races here. You can solve it by retrying.
        */
        Int64 max_log_pointer = -1;
        UInt64 min_queue_size = std::numeric_limits<UInt64>::max();

        for (const String & replica : active_replicas)
        {
            String current_replica_path = from + "/replicas/" + replica;

            String log_pointer_str = zookeeper->get(current_replica_path + "/log_pointer");
            Int64 log_pointer = log_pointer_str.empty() ? 0 : parse<UInt64>(log_pointer_str);

            Coordination::Stat stat;
            zookeeper->get(current_replica_path + "/queue", &stat);
            size_t queue_size = stat.numChildren;

            if (log_pointer > max_log_pointer
                || (log_pointer == max_log_pointer && queue_size < min_queue_size))
            {
                max_log_pointer = log_pointer;
                min_queue_size = queue_size;
                best_replica = replica;
            }
        }
    }

    if (best_replica.empty())
        throw Exception("Logical error: cannot choose best replica.", ErrorCodes::LOGICAL_ERROR);

    LOG_INFO(log, "Found {} replicas, {} of them are active. Selected {} to fetch from.", replicas.size(), active_replicas.size(), best_replica);

    String best_replica_path = from + "/replicas/" + best_replica;

    /// Let's find out which parts are on the best replica.

    /** Trying to download these parts.
      * Some of them could be deleted due to the merge.
      * In this case, update the information about the available parts and try again.
      */

    unsigned try_no = 0;
    Strings missing_parts;
    do
    {
        if (try_no)
            LOG_INFO(log, "Some of parts ({}) are missing. Will try to fetch covering parts.", missing_parts.size());

        if (try_no >= query_context.getSettings().max_fetch_partition_retries_count)
            throw Exception("Too many retries to fetch parts from " + best_replica_path, ErrorCodes::TOO_MANY_RETRIES_TO_FETCH_PARTS);

        Strings parts = getZooKeeper()->getChildren(best_replica_path + "/parts");
        ActiveDataPartSet active_parts_set(format_version, parts);
        Strings parts_to_fetch;

        if (missing_parts.empty())
        {
            parts_to_fetch = active_parts_set.getParts();

            /// Leaving only the parts of the desired partition.
            Strings parts_to_fetch_partition;
            for (const String & part : parts_to_fetch)
            {
                if (MergeTreePartInfo::fromPartName(part, format_version).partition_id == partition_id)
                    parts_to_fetch_partition.push_back(part);
            }

            parts_to_fetch = std::move(parts_to_fetch_partition);

            if (parts_to_fetch.empty())
                throw Exception("Partition " + partition_id + " on " + best_replica_path + " doesn't exist", ErrorCodes::PARTITION_DOESNT_EXIST);
        }
        else
        {
            for (const String & missing_part : missing_parts)
            {
                String containing_part = active_parts_set.getContainingPart(missing_part);
                if (!containing_part.empty())
                    parts_to_fetch.push_back(containing_part);
                else
                    LOG_WARNING(log, "Part {} on replica {} has been vanished.", missing_part, best_replica_path);
            }
        }

        LOG_INFO(log, "Parts to fetch: {}", parts_to_fetch.size());

        missing_parts.clear();
        for (const String & part : parts_to_fetch)
        {
            try
            {
                fetchPart(part, best_replica_path, true, 0);
            }
            catch (const DB::Exception & e)
            {
                if (e.code() != ErrorCodes::RECEIVED_ERROR_FROM_REMOTE_IO_SERVER && e.code() != ErrorCodes::RECEIVED_ERROR_TOO_MANY_REQUESTS
                    && e.code() != ErrorCodes::CANNOT_READ_ALL_DATA)
                    throw;

                LOG_INFO(log, e.displayText());
                missing_parts.push_back(part);
            }
        }

        ++try_no;
    } while (!missing_parts.empty());
}


void StorageReplicatedMergeTree::mutate(const MutationCommands & commands, const Context & query_context)
{
    /// Overview of the mutation algorithm.
    ///
    /// When the client executes a mutation, this method is called. It acquires block numbers in all
    /// partitions, saves them in the mutation entry and writes the mutation entry to a new ZK node in
    /// the /mutations folder. This block numbers are needed to determine which parts should be mutated and
    /// which shouldn't (parts inserted after the mutation will have the block number higher than the
    /// block number acquired by the mutation in that partition and so will not be mutatied).
    /// This block number is called "mutation version" in that partition.
    ///
    /// Mutation versions are acquired atomically in all partitions, so the case when an insert in some
    /// partition has the block number higher than the mutation version but the following insert into another
    /// partition acquires the block number lower than the mutation version in that partition is impossible.
    /// Another important invariant: mutation entries appear in /mutations in the order of their mutation
    /// versions (in any partition). This means that mutations form a sequence and we can execute them in
    /// the order of their mutation versions and not worry that some mutation with the smaller version
    /// will suddenly appear.
    ///
    /// During mutations individual parts are immutable - when we want to change the contents of a part
    /// we prepare the new part and add it to MergeTreeData (the original part gets replaced). The fact that
    /// we have mutated the part is recorded in the part->info.mutation field of MergeTreePartInfo.
    /// The relation with the original part is preserved because the new part covers the same block range
    /// as the original one.
    ///
    /// We then can for each part determine its "mutation version": the version of the last mutation in
    /// the mutation sequence that we regard as already applied to that part. All mutations with the greater
    /// version number will still need to be applied to that part.
    ///
    /// Execution of mutations is done asynchronously. All replicas watch the /mutations directory and
    /// load new mutation entries as they appear (see mutationsUpdatingTask()). Next we need to determine
    /// how to mutate individual parts consistently with part merges. This is done by the leader replica
    /// (see mergeSelectingTask() and class ReplicatedMergeTreeMergePredicate for details). Important
    /// invariants here are that a) all source parts for a single merge must have the same mutation version
    /// and b) any part can be mutated only once or merged only once (e.g. once we have decided to mutate
    /// a part then we need to execute that mutation and can assign merges only to the new part and not to the
    /// original part). Multiple consecutive mutations can be executed at once (without writing the
    /// intermediate result to a part).
    ///
    /// Leader replica records its decisions to the replication log (/log directory in ZK) in the form of
    /// MUTATE_PART entries and all replicas then execute them in the background pool
    /// (see tryExecutePartMutation() function). When a replica encounters a MUTATE_PART command, it is
    /// guaranteed that the corresponding mutation entry is already loaded (when we pull entries from
    /// replication log into the replica queue, we also load mutation entries). Note that just as with merges
    /// the replica can decide not to do the mutation locally and fetch the mutated part from another replica
    /// instead.
    ///
    /// Mutations of individual parts are in fact pretty similar to merges, e.g. their assignment and execution
    /// is governed by the same storage_settings. TODO: support a single "merge-mutation" operation when the data
    /// read from the the source parts is first mutated on the fly to some uniform mutation version and then
    /// merged to a resulting part.
    ///
    /// After all needed parts are mutated (i.e. all active parts have the mutation version greater than
    /// the version of this mutation), the mutation is considered done and can be deleted.

    ReplicatedMergeTreeMutationEntry entry;
    entry.source_replica = replica_name;
    entry.commands = commands;

    String mutations_path = zookeeper_path + "/mutations";

    /// Update the mutations_path node when creating the mutation and check its version to ensure that
    /// nodes for mutations are created in the same order as the corresponding block numbers.
    /// Should work well if the number of concurrent mutation requests is small.
    while (true)
    {
        auto zookeeper = getZooKeeper();

        Coordination::Stat mutations_stat;
        zookeeper->get(mutations_path, &mutations_stat);

        EphemeralLocksInAllPartitions block_number_locks(
            zookeeper_path + "/block_numbers", "block-", zookeeper_path + "/temp", *zookeeper);

        for (const auto & lock : block_number_locks.getLocks())
            entry.block_numbers[lock.partition_id] = lock.number;

        entry.create_time = time(nullptr);

        Coordination::Requests requests;
        requests.emplace_back(zkutil::makeSetRequest(mutations_path, String(), mutations_stat.version));
        requests.emplace_back(zkutil::makeCreateRequest(
            mutations_path + "/", entry.toString(), zkutil::CreateMode::PersistentSequential));

        Coordination::Responses responses;
        int32_t rc = zookeeper->tryMulti(requests, responses);

        if (rc == Coordination::ZOK)
        {
            const String & path_created =
                dynamic_cast<const Coordination::CreateResponse *>(responses[1].get())->path_created;
            entry.znode_name = path_created.substr(path_created.find_last_of('/') + 1);
            LOG_TRACE(log, "Created mutation with ID {}", entry.znode_name);
            break;
        }
        else if (rc == Coordination::ZBADVERSION)
        {
            LOG_TRACE(log, "Version conflict when trying to create a mutation node, retrying...");
            continue;
        }
        else
            throw Coordination::Exception("Unable to create a mutation znode", rc);
    }

    waitMutation(entry.znode_name, query_context.getSettingsRef().mutations_sync);
}

void StorageReplicatedMergeTree::waitMutation(const String & znode_name, size_t mutations_sync) const
{
    if (!mutations_sync)
        return;

    /// we have to wait
    auto zookeeper = getZooKeeper();
    Strings replicas;
    if (mutations_sync == 2) /// wait for all replicas
        replicas = zookeeper->getChildren(zookeeper_path + "/replicas");
    else if (mutations_sync == 1) /// just wait for ourself
        replicas.push_back(replica_name);

    waitMutationToFinishOnReplicas(replicas, znode_name);
}

std::vector<MergeTreeMutationStatus> StorageReplicatedMergeTree::getMutationsStatus() const
{
    return queue.getMutationsStatus();
}

CancellationCode StorageReplicatedMergeTree::killMutation(const String & mutation_id)
{
    assertNotReadonly();

    zkutil::ZooKeeperPtr zookeeper = getZooKeeper();

    LOG_TRACE(log, "Killing mutation {}", mutation_id);

    auto mutation_entry = queue.removeMutation(zookeeper, mutation_id);
    if (!mutation_entry)
        return CancellationCode::NotFound;

    /// After this point no new part mutations will start and part mutations that still exist
    /// in the queue will be skipped.

    /// Cancel already running part mutations.
    for (const auto & pair : mutation_entry->block_numbers)
    {
        const String & partition_id = pair.first;
        Int64 block_number = pair.second;
        global_context.getMergeList().cancelPartMutations(partition_id, block_number);
    }
    return CancellationCode::CancelSent;
}


void StorageReplicatedMergeTree::clearOldPartsAndRemoveFromZK()
{
    /// Critical section is not required (since grabOldParts() returns unique part set on each call)

    auto table_lock = lockStructureForShare(
            false, RWLockImpl::NO_QUERY, getSettings()->lock_acquire_timeout_for_background_operations);
    auto zookeeper = getZooKeeper();

    DataPartsVector parts = grabOldParts();
    if (parts.empty())
        return;

    DataPartsVector parts_to_delete_only_from_filesystem;    // Only duplicates
    DataPartsVector parts_to_delete_completely;              // All parts except duplicates
    DataPartsVector parts_to_retry_deletion;                 // Parts that should be retried due to network problems
    DataPartsVector parts_to_remove_from_filesystem;         // Parts removed from ZK

    for (const auto & part : parts)
    {
        if (!part->is_duplicate)
            parts_to_delete_completely.emplace_back(part);
        else
            parts_to_delete_only_from_filesystem.emplace_back(part);
    }
    parts.clear();

    auto remove_parts_from_filesystem = [log=log] (const DataPartsVector & parts_to_remove)
    {
        for (const auto & part : parts_to_remove)
        {
            try
            {
                part->remove();
            }
            catch (...)
            {
                tryLogCurrentException(log, "There is a problem with deleting part " + part->name + " from filesystem");
            }
        }
    };

    /// Delete duplicate parts from filesystem
    if (!parts_to_delete_only_from_filesystem.empty())
    {
        remove_parts_from_filesystem(parts_to_delete_only_from_filesystem);
        removePartsFinally(parts_to_delete_only_from_filesystem);

        LOG_DEBUG(log, "Removed {} old duplicate parts", parts_to_delete_only_from_filesystem.size());
    }

    /// Delete normal parts from ZooKeeper
    NameSet part_names_to_retry_deletion;
    try
    {
        Strings part_names_to_delete_completely;
        for (const auto & part : parts_to_delete_completely)
            part_names_to_delete_completely.emplace_back(part->name);

        LOG_DEBUG(log, "Removing {} old parts from ZooKeeper", parts_to_delete_completely.size());
        removePartsFromZooKeeper(zookeeper, part_names_to_delete_completely, &part_names_to_retry_deletion);
    }
    catch (...)
    {
        LOG_ERROR(log, "There is a problem with deleting parts from ZooKeeper: {}", getCurrentExceptionMessage(true));
    }

    /// Part names that were reliably deleted from ZooKeeper should be deleted from filesystem
    auto num_reliably_deleted_parts = parts_to_delete_completely.size() - part_names_to_retry_deletion.size();
    LOG_DEBUG(log, "Removed {} old parts from ZooKeeper. Removing them from filesystem.", num_reliably_deleted_parts);

    /// Delete normal parts on two sets
    for (auto & part : parts_to_delete_completely)
    {
        if (part_names_to_retry_deletion.count(part->name) == 0)
            parts_to_remove_from_filesystem.emplace_back(part);
        else
            parts_to_retry_deletion.emplace_back(part);
    }

    /// Will retry deletion
    if (!parts_to_retry_deletion.empty())
    {
        rollbackDeletingParts(parts_to_retry_deletion);
        LOG_DEBUG(log, "Will retry deletion of {} parts in the next time", parts_to_retry_deletion.size());
    }

    /// Remove parts from filesystem and finally from data_parts
    if (!parts_to_remove_from_filesystem.empty())
    {
        remove_parts_from_filesystem(parts_to_remove_from_filesystem);
        removePartsFinally(parts_to_remove_from_filesystem);

        LOG_DEBUG(log, "Removed {} old parts", parts_to_remove_from_filesystem.size());
    }
}


bool StorageReplicatedMergeTree::tryRemovePartsFromZooKeeperWithRetries(DataPartsVector & parts, size_t max_retries)
{
    Strings part_names_to_remove;
    for (const auto & part : parts)
        part_names_to_remove.emplace_back(part->name);

    return tryRemovePartsFromZooKeeperWithRetries(part_names_to_remove, max_retries);
}

bool StorageReplicatedMergeTree::tryRemovePartsFromZooKeeperWithRetries(const Strings & part_names, size_t max_retries)
{
    size_t num_tries = 0;
    bool success = false;

    while (!success && (max_retries == 0 || num_tries < max_retries))
    {
        try
        {
            ++num_tries;
            success = true;

            auto zookeeper = getZooKeeper();

            std::vector<std::future<Coordination::ExistsResponse>> exists_futures;
            exists_futures.reserve(part_names.size());
            for (const String & part_name : part_names)
            {
                String part_path = replica_path + "/parts/" + part_name;
                exists_futures.emplace_back(zookeeper->asyncExists(part_path));
            }

            std::vector<std::future<Coordination::MultiResponse>> remove_futures;
            remove_futures.reserve(part_names.size());
            for (size_t i = 0; i < part_names.size(); ++i)
            {
                Coordination::ExistsResponse exists_resp = exists_futures[i].get();
                if (!exists_resp.error)
                {
                    Coordination::Requests ops;
                    removePartFromZooKeeper(part_names[i], ops, exists_resp.stat.numChildren > 0);
                    remove_futures.emplace_back(zookeeper->tryAsyncMulti(ops));
                }
            }

            for (auto & future : remove_futures)
            {
                auto response = future.get();

                if (response.error == 0 || response.error == Coordination::ZNONODE)
                    continue;

                if (Coordination::isHardwareError(response.error))
                {
                    success = false;
                    continue;
                }

                throw Coordination::Exception(response.error);
            }
        }
        catch (Coordination::Exception & e)
        {
            success = false;

            if (Coordination::isHardwareError(e.code))
                tryLogCurrentException(log, __PRETTY_FUNCTION__);
            else
                throw;
        }

        if (!success && num_tries < max_retries)
            std::this_thread::sleep_for(std::chrono::milliseconds(1000));
    }

    return success;
}

void StorageReplicatedMergeTree::removePartsFromZooKeeper(
    zkutil::ZooKeeperPtr & zookeeper, const Strings & part_names, NameSet * parts_should_be_retried)
{
    std::vector<std::future<Coordination::ExistsResponse>> exists_futures;
    std::vector<std::future<Coordination::MultiResponse>> remove_futures;
    exists_futures.reserve(part_names.size());
    remove_futures.reserve(part_names.size());
    try
    {
        /// Exception can be thrown from loop
        /// if zk session will be dropped
        for (const String & part_name : part_names)
        {
            String part_path = replica_path + "/parts/" + part_name;
            exists_futures.emplace_back(zookeeper->asyncExists(part_path));
        }

        for (size_t i = 0; i < part_names.size(); ++i)
        {
            Coordination::ExistsResponse exists_resp = exists_futures[i].get();
            if (!exists_resp.error)
            {
                Coordination::Requests ops;
                removePartFromZooKeeper(part_names[i], ops, exists_resp.stat.numChildren > 0);
                remove_futures.emplace_back(zookeeper->tryAsyncMulti(ops));
            }
            else
            {
                LOG_DEBUG(log, "There is no part {} in ZooKeeper, it was only in filesystem", part_names[i]);
                // emplace invalid future so that the total number of futures is the same as part_names.size();
                remove_futures.emplace_back();
            }
        }
    }
    catch (const Coordination::Exception & e)
    {
        if (parts_should_be_retried && Coordination::isHardwareError(e.code))
            parts_should_be_retried->insert(part_names.begin(), part_names.end());
        throw;
    }

    for (size_t i = 0; i < remove_futures.size(); ++i)
    {
        auto & future = remove_futures[i];

        if (!future.valid())
            continue;

        auto response = future.get();
        if (response.error == Coordination::ZOK)
            continue;
        else if (response.error == Coordination::ZNONODE)
        {
            LOG_DEBUG(log, "There is no part {} in ZooKeeper, it was only in filesystem", part_names[i]);
            continue;
        }
        else if (Coordination::isHardwareError(response.error))
        {
            if (parts_should_be_retried)
                parts_should_be_retried->insert(part_names[i]);
            continue;
        }
        else
            LOG_WARNING(log, "Cannot remove part {} from ZooKeeper: {}", part_names[i], zkutil::ZooKeeper::error2string(response.error));
    }
}


void StorageReplicatedMergeTree::clearBlocksInPartition(
    zkutil::ZooKeeper & zookeeper, const String & partition_id, Int64 min_block_num, Int64 max_block_num)
{
    Strings blocks;
    if (zookeeper.tryGetChildren(zookeeper_path + "/blocks", blocks))
        throw Exception(zookeeper_path + "/blocks doesn't exist", ErrorCodes::NOT_FOUND_NODE);

    String partition_prefix = partition_id + "_";
    zkutil::AsyncResponses<Coordination::GetResponse> get_futures;
    for (const String & block_id : blocks)
    {
        if (startsWith(block_id, partition_prefix))
        {
            String path = zookeeper_path + "/blocks/" + block_id;
            get_futures.emplace_back(path, zookeeper.asyncTryGet(path));
        }
    }

    zkutil::AsyncResponses<Coordination::RemoveResponse> to_delete_futures;
    for (auto & pair : get_futures)
    {
        const String & path = pair.first;
        auto result = pair.second.get();

        if (result.error == Coordination::ZNONODE)
            continue;

        ReadBufferFromString buf(result.data);
        Int64 block_num = 0;
        bool parsed = tryReadIntText(block_num, buf) && buf.eof();
        if (!parsed || (min_block_num <= block_num && block_num <= max_block_num))
            to_delete_futures.emplace_back(path, zookeeper.asyncTryRemove(path));
    }

    for (auto & pair : to_delete_futures)
    {
        const String & path = pair.first;
        int32_t rc = pair.second.get().error;
        if (rc == Coordination::ZNOTEMPTY)
        {
             /// Can happen if there are leftover block nodes with children created by previous server versions.
            zookeeper.removeRecursive(path);
        }
        else if (rc)
            LOG_WARNING(log, "Error while deleting ZooKeeper path `{}`: {}, ignoring.", path, zkutil::ZooKeeper::error2string(rc));
    }

    LOG_TRACE(log, "Deleted {} deduplication block IDs in partition ID {}", to_delete_futures.size(), partition_id);
}

void StorageReplicatedMergeTree::replacePartitionFrom(const StoragePtr & source_table, const ASTPtr & partition, bool replace,
                                                      const Context & context)
{
    /// First argument is true, because we possibly will add new data to current table.
    auto lock1 = lockStructureForShare(true, context.getCurrentQueryId(), context.getSettingsRef().lock_acquire_timeout);
    auto lock2 = source_table->lockStructureForShare(false, context.getCurrentQueryId(), context.getSettingsRef().lock_acquire_timeout);

    Stopwatch watch;
    MergeTreeData & src_data = checkStructureAndGetMergeTreeData(source_table);
    String partition_id = getPartitionIDFromQuery(partition, context);

    DataPartsVector src_all_parts = src_data.getDataPartsVectorInPartition(MergeTreeDataPartState::Committed, partition_id);
    DataPartsVector src_parts;
    MutableDataPartsVector dst_parts;
    Strings block_id_paths;
    Strings part_checksums;
    std::vector<EphemeralLockInZooKeeper> ephemeral_locks;

    LOG_DEBUG(log, "Cloning {} parts", src_all_parts.size());

    static const String TMP_PREFIX = "tmp_replace_from_";
    auto zookeeper = getZooKeeper();

    /// Firstly, generate last block number and compute drop_range
    /// NOTE: Even if we make ATTACH PARTITION instead of REPLACE PARTITION drop_range will not be empty, it will contain a block.
    /// So, such case has special meaning, if drop_range contains only one block it means that nothing to drop.
    MergeTreePartInfo drop_range;
    drop_range.partition_id = partition_id;
    drop_range.max_block = allocateBlockNumber(partition_id, zookeeper)->getNumber();
    drop_range.min_block = replace ? 0 : drop_range.max_block;
    drop_range.level = std::numeric_limits<decltype(drop_range.level)>::max();

    String drop_range_fake_part_name = getPartNamePossiblyFake(format_version, drop_range);

    if (drop_range.getBlocksCount() > 1)
    {
        /// We have to prohibit merges in drop_range, since new merge log entry appeared after this REPLACE FROM entry
        ///  could produce new merged part instead in place of just deleted parts.
        /// It is better to prohibit them on leader replica (like DROP PARTITION makes),
        ///  but it is inconvenient for a user since he could actually use source table from this replica.
        /// Therefore prohibit merges on the initializer server now and on the remaining servers when log entry will be executed.
        /// It does not provides strong guarantees, but is suitable for intended use case (assume merges are quite rare).

        {
            std::lock_guard merge_selecting_lock(merge_selecting_mutex);
            queue.disableMergesInBlockRange(drop_range_fake_part_name);
        }
    }

    for (const auto & src_part : src_all_parts)
    {
        /// We also make some kind of deduplication to avoid duplicated parts in case of ATTACH PARTITION
        /// Assume that merges in the partition are quite rare
        /// Save deduplication block ids with special prefix replace_partition

        if (!canReplacePartition(src_part))
            throw Exception(
                "Cannot replace partition '" + partition_id + "' because part '" + src_part->name + "' has inconsistent granularity with table",
                ErrorCodes::LOGICAL_ERROR);

        String hash_hex = src_part->checksums.getTotalChecksumHex();

        if (replace)
            LOG_INFO(log, "Trying to replace {} with hash_hex {}", src_part->name, hash_hex);
        else
            LOG_INFO(log, "Trying to attach {} with hash_hex {}", src_part->name, hash_hex);

        String block_id_path = replace ? "" : (zookeeper_path + "/blocks/" + partition_id + "_replace_from_" + hash_hex);

        auto lock = allocateBlockNumber(partition_id, zookeeper, block_id_path);
        if (!lock)
        {
            LOG_INFO(log, "Part {} (hash {}) has been already attached", src_part->name, hash_hex);
            continue;
        }

        UInt64 index = lock->getNumber();
        MergeTreePartInfo dst_part_info(partition_id, index, index, src_part->info.level);
        auto dst_part = cloneAndLoadDataPartOnSameDisk(src_part, TMP_PREFIX, dst_part_info);

        src_parts.emplace_back(src_part);
        dst_parts.emplace_back(dst_part);
        ephemeral_locks.emplace_back(std::move(*lock));
        block_id_paths.emplace_back(block_id_path);
        part_checksums.emplace_back(hash_hex);
    }

    ReplicatedMergeTreeLogEntryData entry;
    {
        auto src_table_id = src_data.getStorageID();
        entry.type = ReplicatedMergeTreeLogEntryData::REPLACE_RANGE;
        entry.source_replica = replica_name;
        entry.create_time = time(nullptr);
        entry.replace_range_entry = std::make_shared<ReplicatedMergeTreeLogEntryData::ReplaceRangeEntry>();

        auto & entry_replace = *entry.replace_range_entry;
        entry_replace.drop_range_part_name = drop_range_fake_part_name;
        entry_replace.from_database = src_table_id.database_name;
        entry_replace.from_table = src_table_id.table_name;
        for (const auto & part : src_parts)
            entry_replace.src_part_names.emplace_back(part->name);
        for (const auto & part : dst_parts)
            entry_replace.new_part_names.emplace_back(part->name);
        for (const String & checksum : part_checksums)
            entry_replace.part_names_checksums.emplace_back(checksum);
        entry_replace.columns_version = -1;
    }

    /// We are almost ready to commit changes, remove fetches and merges from drop range
    queue.removePartProducingOpsInRange(zookeeper, drop_range, entry);

    /// Remove deduplication block_ids of replacing parts
    if (replace)
        clearBlocksInPartition(*zookeeper, drop_range.partition_id, drop_range.max_block, drop_range.max_block);

    DataPartsVector parts_to_remove;
    Coordination::Responses op_results;

    try
    {
        Coordination::Requests ops;
        for (size_t i = 0; i < dst_parts.size(); ++i)
        {
            getCommitPartOps(ops, dst_parts[i], block_id_paths[i]);
            ephemeral_locks[i].getUnlockOps(ops);

            if (ops.size() > zkutil::MULTI_BATCH_SIZE)
            {
                /// It is unnecessary to add parts to working set until we commit log entry
                zookeeper->multi(ops);
                ops.clear();
            }
        }

        ops.emplace_back(zkutil::makeCreateRequest(zookeeper_path + "/log/log-", entry.toString(), zkutil::CreateMode::PersistentSequential));

        Transaction transaction(*this);
        {
            auto data_parts_lock = lockParts();

            for (MutableDataPartPtr & part : dst_parts)
                renameTempPartAndReplace(part, nullptr, &transaction, data_parts_lock);
        }

        op_results = zookeeper->multi(ops);

        {
            auto data_parts_lock = lockParts();

            transaction.commit(&data_parts_lock);
            if (replace)
                parts_to_remove = removePartsInRangeFromWorkingSet(drop_range, true, false, data_parts_lock);
        }

        PartLog::addNewParts(global_context, dst_parts, watch.elapsed());
    }
    catch (...)
    {
        PartLog::addNewParts(global_context, dst_parts, watch.elapsed(), ExecutionStatus::fromCurrentException());
        throw;
    }

    String log_znode_path = dynamic_cast<const Coordination::CreateResponse &>(*op_results.back()).path_created;
    entry.znode_name = log_znode_path.substr(log_znode_path.find_last_of('/') + 1);

    for (auto & lock : ephemeral_locks)
        lock.assumeUnlocked();

    /// Forcibly remove replaced parts from ZooKeeper
    tryRemovePartsFromZooKeeperWithRetries(parts_to_remove);

    /// Speedup removing of replaced parts from filesystem
    parts_to_remove.clear();
    cleanup_thread.wakeup();

    /// If necessary, wait until the operation is performed on all replicas.
    if (context.getSettingsRef().replication_alter_partitions_sync > 1)
    {
        lock2.release();
        lock1.release();
        waitForAllReplicasToProcessLogEntry(entry);
    }
}

void StorageReplicatedMergeTree::movePartitionToTable(const StoragePtr & dest_table, const ASTPtr & partition, const Context & query_context)
{
    auto lock1 = lockStructureForShare(false, query_context.getCurrentQueryId(), query_context.getSettingsRef().lock_acquire_timeout);
    auto lock2 = dest_table->lockStructureForShare(false, query_context.getCurrentQueryId(), query_context.getSettingsRef().lock_acquire_timeout);

    auto dest_table_storage = std::dynamic_pointer_cast<StorageReplicatedMergeTree>(dest_table);
    if (!dest_table_storage)
        throw Exception("Table " + getStorageID().getNameForLogs() + " supports movePartitionToTable only for ReplicatedMergeTree family of table engines."
                        " Got " + dest_table->getName(), ErrorCodes::NOT_IMPLEMENTED);
    if (dest_table_storage->getStoragePolicy() != this->getStoragePolicy())
        throw Exception("Destination table " + dest_table_storage->getStorageID().getNameForLogs() +
                        " should have the same storage policy of source table " + getStorageID().getNameForLogs() + ". " +
                        getStorageID().getNameForLogs() + ": " + this->getStoragePolicy()->getName() + ", " +
                        getStorageID().getNameForLogs() + ": " + dest_table_storage->getStoragePolicy()->getName(), ErrorCodes::LOGICAL_ERROR);

    Stopwatch watch;
    MergeTreeData & src_data = dest_table_storage->checkStructureAndGetMergeTreeData(*this);
    auto src_data_id = src_data.getStorageID();
    String partition_id = getPartitionIDFromQuery(partition, query_context);

    DataPartsVector src_all_parts = src_data.getDataPartsVectorInPartition(MergeTreeDataPartState::Committed, partition_id);
    DataPartsVector src_parts;
    MutableDataPartsVector dst_parts;
    Strings block_id_paths;
    Strings part_checksums;
    std::vector<EphemeralLockInZooKeeper> ephemeral_locks;

    LOG_DEBUG(log, "Cloning {} parts", src_all_parts.size());

    static const String TMP_PREFIX = "tmp_move_from_";
    auto zookeeper = getZooKeeper();

    /// A range for log entry to remove parts from the source table (myself).

    MergeTreePartInfo drop_range;
    drop_range.partition_id = partition_id;
    drop_range.max_block = allocateBlockNumber(partition_id, zookeeper)->getNumber();
    drop_range.min_block = 0;
    drop_range.level = std::numeric_limits<decltype(drop_range.level)>::max();

    String drop_range_fake_part_name = getPartNamePossiblyFake(format_version, drop_range);

    if (drop_range.getBlocksCount() > 1)
    {
        std::lock_guard merge_selecting_lock(merge_selecting_mutex);
        queue.disableMergesInBlockRange(drop_range_fake_part_name);
    }

    /// Clone parts into destination table.

    for (const auto & src_part : src_all_parts)
    {
        if (!dest_table_storage->canReplacePartition(src_part))
            throw Exception(
                "Cannot move partition '" + partition_id + "' because part '" + src_part->name + "' has inconsistent granularity with table",
                ErrorCodes::LOGICAL_ERROR);

        String hash_hex = src_part->checksums.getTotalChecksumHex();
        String block_id_path;

        auto lock = dest_table_storage->allocateBlockNumber(partition_id, zookeeper, block_id_path);
        if (!lock)
        {
            LOG_INFO(log, "Part {} (hash {}) has been already attached", src_part->name, hash_hex);
            continue;
        }

        UInt64 index = lock->getNumber();
        MergeTreePartInfo dst_part_info(partition_id, index, index, src_part->info.level);
        auto dst_part = dest_table_storage->cloneAndLoadDataPartOnSameDisk(src_part, TMP_PREFIX, dst_part_info);

        src_parts.emplace_back(src_part);
        dst_parts.emplace_back(dst_part);
        ephemeral_locks.emplace_back(std::move(*lock));
        block_id_paths.emplace_back(block_id_path);
        part_checksums.emplace_back(hash_hex);
    }

    ReplicatedMergeTreeLogEntryData entry_delete;
    {
        entry_delete.type = LogEntry::DROP_RANGE;
        entry_delete.source_replica = replica_name;
        entry_delete.new_part_name = drop_range_fake_part_name;
        entry_delete.detach = false;
        entry_delete.create_time = time(nullptr);
    }

    ReplicatedMergeTreeLogEntryData entry;
    {
        MergeTreePartInfo drop_range_dest;
        drop_range_dest.partition_id = drop_range.partition_id;
        drop_range_dest.max_block = drop_range.max_block;
        drop_range_dest.min_block = drop_range.max_block;
        drop_range_dest.level = drop_range.level;

        entry.type = ReplicatedMergeTreeLogEntryData::REPLACE_RANGE;
        entry.source_replica = dest_table_storage->replica_name;
        entry.create_time = time(nullptr);
        entry.replace_range_entry = std::make_shared<ReplicatedMergeTreeLogEntryData::ReplaceRangeEntry>();

        auto & entry_replace = *entry.replace_range_entry;
        entry_replace.drop_range_part_name = getPartNamePossiblyFake(format_version, drop_range_dest);
        entry_replace.from_database = src_data_id.database_name;
        entry_replace.from_table = src_data_id.table_name;
        for (const auto & part : src_parts)
            entry_replace.src_part_names.emplace_back(part->name);
        for (const auto & part : dst_parts)
            entry_replace.new_part_names.emplace_back(part->name);
        for (const String & checksum : part_checksums)
            entry_replace.part_names_checksums.emplace_back(checksum);
        entry_replace.columns_version = -1;
    }

    queue.removePartProducingOpsInRange(zookeeper, drop_range, entry);

    clearBlocksInPartition(*zookeeper, drop_range.partition_id, drop_range.max_block, drop_range.max_block);

    DataPartsVector parts_to_remove;
    Coordination::Responses op_results;

    try
    {
        Coordination::Requests ops;
        for (size_t i = 0; i < dst_parts.size(); ++i)
        {
            dest_table_storage->getCommitPartOps(ops, dst_parts[i], block_id_paths[i]);
            ephemeral_locks[i].getUnlockOps(ops);

            if (ops.size() > zkutil::MULTI_BATCH_SIZE)
            {
                zookeeper->multi(ops);
                ops.clear();
            }
        }

        ops.emplace_back(zkutil::makeCreateRequest(dest_table_storage->zookeeper_path + "/log/log-", entry.toString(), zkutil::CreateMode::PersistentSequential));

        {
            Transaction transaction(*dest_table_storage);

            auto src_data_parts_lock = lockParts();
            auto dest_data_parts_lock = dest_table_storage->lockParts();

            std::mutex mutex;
            DataPartsLock lock(mutex);

            for (MutableDataPartPtr & part : dst_parts)
                dest_table_storage->renameTempPartAndReplace(part, nullptr, &transaction, lock);

            op_results = zookeeper->multi(ops);

            parts_to_remove = removePartsInRangeFromWorkingSet(drop_range, true, false, lock);
            transaction.commit(&lock);
        }

        PartLog::addNewParts(global_context, dst_parts, watch.elapsed());
    }
    catch (...)
    {
        PartLog::addNewParts(global_context, dst_parts, watch.elapsed(), ExecutionStatus::fromCurrentException());
        throw;
    }

    String log_znode_path = dynamic_cast<const Coordination::CreateResponse &>(*op_results.back()).path_created;
    entry.znode_name = log_znode_path.substr(log_znode_path.find_last_of('/') + 1);

    for (auto & lock : ephemeral_locks)
        lock.assumeUnlocked();

    tryRemovePartsFromZooKeeperWithRetries(parts_to_remove);

    parts_to_remove.clear();
    cleanup_thread.wakeup();

    if (query_context.getSettingsRef().replication_alter_partitions_sync > 1)
    {
        lock2.release();
        dest_table_storage->waitForAllReplicasToProcessLogEntry(entry);
    }

    Coordination::Requests ops_dest;

    ops_dest.emplace_back(zkutil::makeCreateRequest(zookeeper_path + "/log/log-", entry_delete.toString(), zkutil::CreateMode::PersistentSequential));

    op_results = zookeeper->multi(ops_dest);

    log_znode_path = dynamic_cast<const Coordination::CreateResponse &>(*op_results.back()).path_created;
    entry_delete.znode_name = log_znode_path.substr(log_znode_path.find_last_of('/') + 1);

    if (query_context.getSettingsRef().replication_alter_partitions_sync > 1)
    {
        lock1.release();
        waitForAllReplicasToProcessLogEntry(entry_delete);
    }

    /// Cleaning possibly stored information about parts from /quorum/last_part node in ZooKeeper.
    cleanLastPartNode(partition_id);
}

void StorageReplicatedMergeTree::getCommitPartOps(
    Coordination::Requests & ops,
    MutableDataPartPtr & part,
    const String & block_id_path) const
{
    const String & part_name = part->name;
    const auto storage_settings_ptr = getSettings();

    if (!block_id_path.empty())
    {
        /// Make final duplicate check and commit block_id
        ops.emplace_back(
            zkutil::makeCreateRequest(
                block_id_path,
                part_name,  /// We will be able to know original part number for duplicate blocks, if we want.
                zkutil::CreateMode::Persistent));
    }

    /// Information about the part, in the replica
    if (storage_settings_ptr->use_minimalistic_part_header_in_zookeeper)
    {
        ops.emplace_back(zkutil::makeCreateRequest(
            replica_path + "/parts/" + part->name,
            ReplicatedMergeTreePartHeader::fromColumnsAndChecksums(part->getColumns(), part->checksums).toString(),
            zkutil::CreateMode::Persistent));
    }
    else
    {
        ops.emplace_back(zkutil::makeCreateRequest(
            replica_path + "/parts/" + part->name,
            "",
            zkutil::CreateMode::Persistent));
        ops.emplace_back(zkutil::makeCreateRequest(
            replica_path + "/parts/" + part->name + "/columns",
            part->getColumns().toString(),
            zkutil::CreateMode::Persistent));
        ops.emplace_back(zkutil::makeCreateRequest(
            replica_path + "/parts/" + part->name + "/checksums",
            getChecksumsForZooKeeper(part->checksums),
            zkutil::CreateMode::Persistent));
    }
}

ReplicatedMergeTreeAddress StorageReplicatedMergeTree::getReplicatedMergeTreeAddress() const
{
    auto host_port = global_context.getInterserverIOAddress();
    auto table_id = getStorageID();

    ReplicatedMergeTreeAddress res;
    res.host = host_port.first;
    res.replication_port = host_port.second;
    res.queries_port = global_context.getTCPPort();
    res.database = table_id.database_name;
    res.table = table_id.table_name;
    res.scheme = global_context.getInterserverScheme();
    return res;
}

ActionLock StorageReplicatedMergeTree::getActionLock(StorageActionBlockType action_type)
{
    if (action_type == ActionLocks::PartsMerge)
        return merger_mutator.merges_blocker.cancel();

    if (action_type == ActionLocks::PartsTTLMerge)
        return merger_mutator.ttl_merges_blocker.cancel();

    if (action_type == ActionLocks::PartsFetch)
        return fetcher.blocker.cancel();

    if (action_type == ActionLocks::PartsSend)
        return data_parts_exchange_endpoint ? data_parts_exchange_endpoint->blocker.cancel() : ActionLock();

    if (action_type == ActionLocks::ReplicationQueue)
        return queue.actions_blocker.cancel();

    if (action_type == ActionLocks::PartsMove)
        return parts_mover.moves_blocker.cancel();

    return {};
}


bool StorageReplicatedMergeTree::waitForShrinkingQueueSize(size_t queue_size, UInt64 max_wait_milliseconds)
{
    Stopwatch watch;

    /// Let's fetch new log entries firstly
    queue.pullLogsToQueue(getZooKeeper());
    /// This is significant, because the execution of this task could be delayed at BackgroundPool.
    /// And we force it to be executed.
    queue_task_handle->wake();

    Poco::Event target_size_event;
    auto callback = [&target_size_event, queue_size] (size_t new_queue_size)
    {
        if (new_queue_size <= queue_size)
            target_size_event.set();
    };
    const auto handler = queue.addSubscriber(std::move(callback));

    while (!target_size_event.tryWait(50))
    {
        if (max_wait_milliseconds && watch.elapsedMilliseconds() > max_wait_milliseconds)
            return false;

        if (partial_shutdown_called)
            throw Exception("Shutdown is called for table", ErrorCodes::ABORTED);
    }

    return true;
}


bool StorageReplicatedMergeTree::dropPartsInPartition(
    zkutil::ZooKeeper & zookeeper, String & partition_id, StorageReplicatedMergeTree::LogEntry & entry, bool detach)
{
    MergeTreePartInfo drop_range_info;
    if (!getFakePartCoveringAllPartsInPartition(partition_id, drop_range_info))
    {
        LOG_INFO(log, "Will not drop partition {}, it is empty.", partition_id);
        return false;
    }

    clearBlocksInPartition(zookeeper, partition_id, drop_range_info.min_block, drop_range_info.max_block);

    /** Forbid to choose the parts to be deleted for merging.
      * Invariant: after the `DROP_RANGE` entry appears in the log, merge of deleted parts will not appear in the log.
      */
    String drop_range_fake_part_name = getPartNamePossiblyFake(format_version, drop_range_info);
    {
        std::lock_guard merge_selecting_lock(merge_selecting_mutex);
        queue.disableMergesInBlockRange(drop_range_fake_part_name);
    }

    LOG_DEBUG(log, "Disabled merges covered by range {}", drop_range_fake_part_name);

    /// Finally, having achieved the necessary invariants, you can put an entry in the log.
    entry.type = LogEntry::DROP_RANGE;
    entry.source_replica = replica_name;
    entry.new_part_name = drop_range_fake_part_name;
    entry.detach = detach;
    entry.create_time = time(nullptr);

    String log_znode_path = zookeeper.create(zookeeper_path + "/log/log-", entry.toString(), zkutil::CreateMode::PersistentSequential);
    entry.znode_name = log_znode_path.substr(log_znode_path.find_last_of('/') + 1);

    return true;
}


CheckResults StorageReplicatedMergeTree::checkData(const ASTPtr & query, const Context & context)
{
    CheckResults results;
    DataPartsVector data_parts;
    if (const auto & check_query = query->as<ASTCheckQuery &>(); check_query.partition)
    {
        String partition_id = getPartitionIDFromQuery(check_query.partition, context);
        data_parts = getDataPartsVectorInPartition(MergeTreeDataPartState::Committed, partition_id);
    }
    else
        data_parts = getDataPartsVector();

    for (auto & part : data_parts)
    {
        try
        {
            results.push_back(part_check_thread.checkPart(part->name));
        }
        catch (const Exception & ex)
        {
            results.emplace_back(part->name, false, "Check of part finished with error: '" + ex.message() + "'");
        }
    }
    return results;
}

bool StorageReplicatedMergeTree::canUseAdaptiveGranularity() const
{
    const auto storage_settings_ptr = getSettings();
    return storage_settings_ptr->index_granularity_bytes != 0 &&
        (storage_settings_ptr->enable_mixed_granularity_parts ||
            (!has_non_adaptive_index_granularity_parts && !other_replicas_fixed_granularity));
}


MutationCommands StorageReplicatedMergeTree::getFirtsAlterMutationCommandsForPart(const DataPartPtr & part) const
{
    return queue.getFirstAlterMutationCommandsForPart(part);
}
}<|MERGE_RESOLUTION|>--- conflicted
+++ resolved
@@ -1044,12 +1044,7 @@
     for (auto & part_ptr : parts)
     {
         ttl_infos.update(part_ptr->ttl_infos);
-<<<<<<< HEAD
-        if (part_ptr->isStoredOnDisk())
-            max_volume_index = std::max(max_volume_index, getStoragePolicy()->getVolumeIndexByDisk(part_ptr->disk));
-=======
         max_volume_index = std::max(max_volume_index, getStoragePolicy()->getVolumeIndexByDisk(part_ptr->volume->getDisk()));
->>>>>>> c7d9094a
     }
     ReservationPtr reserved_space = reserveSpacePreferringTTLRules(estimated_space_for_merge,
             ttl_infos, time(nullptr), max_volume_index);
