--- conflicted
+++ resolved
@@ -336,11 +336,7 @@
     std::optional<BackgroundProcessingPool> background_move_pool; /// The thread pool for the background moves performed by the tables.
     std::optional<BackgroundSchedulePool> schedule_pool;    /// A thread pool that can run different jobs in background (used in replicated tables)
     std::optional<BackgroundSchedulePool> distributed_schedule_pool; /// A thread pool that can run different jobs in background (used for distributed sends)
-<<<<<<< HEAD
     std::optional<BackgroundSchedulePool> replicated_schedule_pool; /// A thread pool that can run different jobs in background (used in replicated database engine)
-    std::optional<BackgroundSchedulePool> message_broker_schedule_pool;    /// A thread pool that can run different jobs in background (used in kafka streaming)
-=======
->>>>>>> 54bb5e11
     MultiVersion<Macros> macros;                            /// Substitutions extracted from config.
     std::unique_ptr<DDLWorker> ddl_worker;                  /// Process ddl commands from zk.
     /// Rules for selecting the compression settings, depending on the size of the part.
@@ -1446,7 +1442,6 @@
     return *shared->distributed_schedule_pool;
 }
 
-<<<<<<< HEAD
 BackgroundSchedulePool & Context::getReplicatedSchedulePool()
 {
     auto lock = getLock();
@@ -1458,19 +1453,6 @@
     return *shared->replicated_schedule_pool;
 }
 
-BackgroundSchedulePool & Context::getMessageBrokerSchedulePool()
-{
-    auto lock = getLock();
-    if (!shared->message_broker_schedule_pool)
-        shared->message_broker_schedule_pool.emplace(
-            settings.background_message_broker_schedule_pool_size,
-            CurrentMetrics::BackgroundMessageBrokerSchedulePoolTask,
-            "BgMBSchPool");
-    return *shared->message_broker_schedule_pool;
-}
-
-=======
->>>>>>> 54bb5e11
 void Context::setDDLWorker(std::unique_ptr<DDLWorker> ddl_worker)
 {
     auto lock = getLock();
