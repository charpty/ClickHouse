--- conflicted
+++ resolved
@@ -253,300 +253,6 @@
 };
 
 
-<<<<<<< HEAD
-struct PositionCaseInsensitiveUTF8Impl
-{
-private:
-	class CaseInsensitiveSearcher
-	{
-		using UTF8SequenceBuffer = UInt8[6];
-
-		static constexpr auto n = sizeof(__m128i);
-
-		const int page_size = getpagesize();
-
-		/// string to be searched for
-		const std::string & needle;
-		bool first_needle_symbol_is_ascii{};
-		/// lower and uppercase variants of the first octet of the first character in `needle`
-		UInt8 l{};
-		UInt8 u{};
-		/// vectors filled with `l` and `u`, for determining leftmost position of the first symbol
-		__m128i patl, patu;
-		/// lower and uppercase vectors of first 16 characters of `needle`
-		__m128i cachel = _mm_setzero_si128(), cacheu = _mm_setzero_si128();
-		int cachemask{};
-		std::size_t cache_valid_len{};
-		std::size_t cache_actual_len{};
-
-		bool page_safe(const void * const ptr) const
-		{
-			return ((page_size - 1) & reinterpret_cast<std::uintptr_t>(ptr)) <= page_size - n;
-		}
-
-	public:
-		CaseInsensitiveSearcher(const std::string & needle) : needle(needle)
-		{
-			if (needle.empty())
-				return;
-
-			static const Poco::UTF8Encoding utf8;
-			UTF8SequenceBuffer l_seq, u_seq;
-
-			auto needle_pos = reinterpret_cast<const UInt8 *>(needle.data());
-			if (*needle_pos < 0x80u)
-			{
-				first_needle_symbol_is_ascii = true;
-				l = std::tolower(*needle_pos);
-				u = std::toupper(*needle_pos);
-			}
-			else
-			{
-				const auto first_u32 = utf8.convert(needle_pos);
-				const auto first_l_u32 = Poco::Unicode::toLower(first_u32);
-				const auto first_u_u32 = Poco::Unicode::toUpper(first_u32);
-
-				/// lower and uppercase variants of the first octet of the first character in `needle`
-				utf8.convert(first_l_u32, l_seq, sizeof(l_seq));
-				l = l_seq[0];
-				utf8.convert(first_u_u32, u_seq, sizeof(u_seq));
-				u = u_seq[0];
-			}
-
-			/// for detecting leftmost position of the first symbol
-			patl = _mm_set1_epi8(l);
-			patu = _mm_set1_epi8(u);
-			/// lower and uppercase vectors of first 16 octets of `needle`
-
-			const auto needle_end = needle_pos + needle.size();
-
-			for (std::size_t i = 0; i < n;)
-			{
-				if (needle_pos == needle_end)
-				{
-					cachel = _mm_srli_si128(cachel, 1);
-					cacheu = _mm_srli_si128(cacheu, 1);
-					++i;
-
-					continue;
-				}
-
-				const auto src_len = utf8_seq_length(*needle_pos);
-				const auto c_u32 = utf8.convert(needle_pos);
-
-				const auto c_l_u32 = Poco::Unicode::toLower(c_u32);
-				const auto c_u_u32 = Poco::Unicode::toUpper(c_u32);
-
-				const auto dst_l_len = static_cast<UInt8>(utf8.convert(c_l_u32, l_seq, sizeof(l_seq)));
-				const auto dst_u_len = static_cast<UInt8>(utf8.convert(c_u_u32, u_seq, sizeof(u_seq)));
-
-				/// @note Unicode standard states it is a rare but possible occasion
-				if (!(dst_l_len == dst_u_len && dst_u_len == src_len))
-					throw Exception{
-							"UTF8 sequences with different lowercase and uppercase lengths are not supported",
-							ErrorCodes::UNSUPPORTED_PARAMETER
-					};
-
-				cache_actual_len += src_len;
-				if (cache_actual_len < n)
-					cache_valid_len += src_len;
-
-				for (std::size_t j = 0; j < src_len && i < n; ++j, ++i)
-				{
-					cachel = _mm_srli_si128(cachel, 1);
-					cacheu = _mm_srli_si128(cacheu, 1);
-
-					if (needle_pos != needle_end)
-					{
-						cachel = _mm_insert_epi8(cachel, l_seq[j], n - 1);
-						cacheu = _mm_insert_epi8(cacheu, u_seq[j], n - 1);
-
-						cachemask |= 1 << i;
-						++needle_pos;
-					}
-				}
-			}
-		}
-
-		const UInt8 * find(const UInt8 * haystack, const UInt8 * const haystack_end) const
-		{
-			if (needle.empty())
-				return haystack;
-
-			static const Poco::UTF8Encoding utf8;
-
-			const auto needle_begin = reinterpret_cast<const UInt8 *>(needle.data());
-			const auto needle_end = needle_begin + needle.size();
-
-			while (haystack < haystack_end)
-			{
-				if (haystack + n <= haystack_end && page_safe(haystack))
-				{
-					const auto v_haystack = _mm_loadu_si128(reinterpret_cast<const __m128i *>(haystack));
-					const auto v_against_l = _mm_cmpeq_epi8(v_haystack, patl);
-					const auto v_against_u = _mm_cmpeq_epi8(v_haystack, patu);
-					const auto v_against_l_or_u = _mm_or_si128(v_against_l, v_against_u);
-
-					const auto mask = _mm_movemask_epi8(v_against_l_or_u);
-
-					if (mask == 0)
-					{
-						haystack += n;
-						utf8_sync_forward(haystack, haystack_end);
-						continue;
-					}
-
-					const auto offset = _bit_scan_forward(mask);
-					haystack += offset;
-
-					if (haystack < haystack_end && haystack + n <= haystack_end && page_safe(haystack))
-					{
-						const auto v_haystack = _mm_loadu_si128(reinterpret_cast<const __m128i *>(haystack));
-						const auto v_against_l = _mm_cmpeq_epi8(v_haystack, cachel);
-						const auto v_against_u = _mm_cmpeq_epi8(v_haystack, cacheu);
-						const auto v_against_l_or_u = _mm_or_si128(v_against_l, v_against_u);
-						const auto mask = _mm_movemask_epi8(v_against_l_or_u);
-
-						if (0xffff == cachemask)
-						{
-							if (mask == cachemask)
-							{
-								auto haystack_pos = haystack + cache_valid_len;
-								auto needle_pos = needle_begin + cache_valid_len;
-
-								while (haystack_pos < haystack_end && needle_pos < needle_end &&
-									   Poco::Unicode::toLower(utf8.convert(haystack_pos)) ==
-									   Poco::Unicode::toLower(utf8.convert(needle_pos)))
-								{
-									/// @note assuming sequences for lowercase and uppercase have exact same length
-									const auto len = utf8_seq_length(*haystack_pos);
-									haystack_pos += len, needle_pos += len;
-								}
-
-								if (needle_pos == needle_end)
-									return haystack;
-							}
-						}
-						else if ((mask & cachemask) == cachemask)
-							return haystack;
-
-						/// first octet was ok, but not the first 16, move to start of next sequence and reapply
-						haystack += utf8_seq_length(*haystack);
-						continue;
-					}
-				}
-
-				if (haystack == haystack_end)
-					return haystack_end;
-
-				if (*haystack == l || *haystack == u)
-				{
-					auto haystack_pos = haystack + first_needle_symbol_is_ascii;
-					auto needle_pos = needle_begin + first_needle_symbol_is_ascii;
-
-					while (haystack_pos < haystack_end && needle_pos < needle_end &&
-						   Poco::Unicode::toLower(utf8.convert(haystack_pos)) ==
-						   Poco::Unicode::toLower(utf8.convert(needle_pos)))
-					{
-						const auto len = utf8_seq_length(*haystack_pos);
-						haystack_pos += len, needle_pos += len;
-					}
-
-					if (needle_pos == needle_end)
-						return haystack;
-				}
-
-				/// advance to the start of the next sequence
-				haystack += utf8_seq_length(*haystack);
-			}
-
-			return haystack_end;
-		}
-	};
-
-public:
-	using ResultType = UInt64;
-
-	static void vector(
-		const ColumnString::Chars_t & data, const ColumnString::Offsets_t & offsets, const std::string & needle,
-		PODArray<UInt64> & res)
-	{
-		const CaseInsensitiveSearcher searcher{needle};
-
-		const UInt8 * begin = &data[0];
-		const UInt8 * pos = begin;
-		const UInt8 * end = pos + data.size();
-
-		/// Текущий индекс в массиве строк.
-		size_t i = 0;
-
-		/// Искать будем следующее вхождение сразу во всех строках.
-		while (pos < end && end != (pos = searcher.find(pos, end)))
-		{
-			/// Определим, к какому индексу оно относится.
-			while (begin + offsets[i] <= pos)
-			{
-				res[i] = 0;
-				++i;
-			}
-
-			/// Проверяем, что вхождение не переходит через границы строк.
-			if (pos + needle.size() < begin + offsets[i])
-			{
-				/// А теперь надо найти, сколько кодовых точек находится перед pos.
-				res[i] = 1;
-				for (const UInt8 * c = begin + (i != 0 ? offsets[i - 1] : 0); c < pos; ++c)
-					if (!utf8_is_continuation_octet(*c))
-						++res[i];
-			}
-			else
-				res[i] = 0;
-
-			pos = begin + offsets[i];
-			++i;
-		}
-
-		memset(&res[i], 0, (res.size() - i) * sizeof(res[0]));
-	}
-
-	static void constant(std::string data, std::string needle, UInt64 & res)
-	{
-		static const Poco::UTF8Encoding utf8;
-
-		auto data_pos = reinterpret_cast<UInt8 *>(&data[0]);
-		const auto data_end = data_pos + data.size();
-		while (data_pos < data_end)
-		{
-			const auto len = utf8.convert(Poco::Unicode::toLower(utf8.convert(data_pos)), data_pos, data_end - data_pos);
-			data_pos += len;
-		}
-
-		auto needle_pos = reinterpret_cast<UInt8 *>(&needle[0]);
-		const auto needle_end = needle_pos + needle.size();
-		while (needle_pos < needle_end)
-		{
-			const auto len = utf8.convert(Poco::Unicode::toLower(utf8.convert(needle_pos)), needle_pos, needle_end - needle_pos);
-			needle_pos += len;
-		}
-
-		const auto pos = data.find(needle);
-		if (pos != std::string::npos)
-		{
-			/// А теперь надо найти, сколько кодовых точек находится перед pos.
-			res = 1;
-			for (const auto i : ext::range(0, pos))
-				if (!utf8_is_continuation_octet(static_cast<UInt8>(data[i])))
-					++res;
-		}
-		else
-			res = 0;
-	}
-};
-
-
-
-=======
->>>>>>> e4f0f597
 /// Переводит выражение LIKE в regexp re2. Например, abc%def -> ^abc.*def$
 inline String likePatternToRegexp(const String & pattern)
 {
