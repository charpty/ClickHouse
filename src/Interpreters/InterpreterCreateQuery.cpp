#include <memory>

#include <filesystem>

#include <Common/StringUtils/StringUtils.h>
#include <Common/escapeForFileName.h>
#include <Common/typeid_cast.h>
#include <Common/Macros.h>

#include <Core/Defines.h>
#include <Core/Settings.h>

#include <IO/WriteBufferFromFile.h>
#include <IO/WriteHelpers.h>
#include <IO/ReadHelpers.h>

#include <Parsers/ASTColumnDeclaration.h>
#include <Parsers/ASTCreateQuery.h>
#include <Parsers/ASTIdentifier.h>
#include <Parsers/ASTIndexDeclaration.h>
#include <Parsers/ASTLiteral.h>
#include <Parsers/ASTInsertQuery.h>
#include <Parsers/ParserCreateQuery.h>
#include <Parsers/formatAST.h>
#include <Parsers/parseQuery.h>

#include <Storages/StorageFactory.h>
#include <Storages/StorageInMemoryMetadata.h>

#include <Interpreters/Context.h>
#include <Interpreters/DDLWorker.h>
#include <Interpreters/ExpressionAnalyzer.h>
#include <Interpreters/InterpreterCreateQuery.h>
#include <Interpreters/InterpreterSelectWithUnionQuery.h>
#include <Interpreters/InterpreterInsertQuery.h>
#include <Interpreters/AddDefaultDatabaseVisitor.h>

#include <Access/AccessRightsElement.h>

#include <DataTypes/DataTypeFactory.h>
#include <DataTypes/NestedUtils.h>
#include <DataTypes/DataTypesNumber.h>
#include <DataTypes/DataTypeLowCardinality.h>
#include <DataTypes/DataTypeNullable.h>

#include <Databases/DatabaseFactory.h>
#include <Databases/DatabaseReplicated.h>
#include <Databases/IDatabase.h>
#include <Databases/DatabaseOnDisk.h>

#include <Dictionaries/getDictionaryConfigurationFromAST.h>

#include <Compression/CompressionFactory.h>

#include <Interpreters/InterpreterDropQuery.h>
#include <Interpreters/addTypeConversionToAST.h>

#include <TableFunctions/TableFunctionFactory.h>


namespace DB
{

namespace ErrorCodes
{
    extern const int TABLE_ALREADY_EXISTS;
    extern const int EMPTY_LIST_OF_COLUMNS_PASSED;
    extern const int INCORRECT_QUERY;
    extern const int UNKNOWN_DATABASE_ENGINE;
    extern const int DUPLICATE_COLUMN;
    extern const int DATABASE_ALREADY_EXISTS;
    extern const int BAD_ARGUMENTS;
    extern const int BAD_DATABASE_FOR_TEMPORARY_TABLE;
    extern const int SUSPICIOUS_TYPE_FOR_LOW_CARDINALITY;
    extern const int DICTIONARY_ALREADY_EXISTS;
    extern const int ILLEGAL_SYNTAX_FOR_DATA_TYPE;
    extern const int ILLEGAL_COLUMN;
}

namespace fs = std::filesystem;

InterpreterCreateQuery::InterpreterCreateQuery(const ASTPtr & query_ptr_, Context & context_)
    : query_ptr(query_ptr_), context(context_)
{
}


BlockIO InterpreterCreateQuery::createDatabase(ASTCreateQuery & create)
{
    String database_name = create.database;

    auto guard = DatabaseCatalog::instance().getDDLGuard(database_name, "");

    /// Database can be created before or it can be created concurrently in another thread, while we were waiting in DDLGuard
    if (DatabaseCatalog::instance().isDatabaseExist(database_name))
    {
        if (create.if_not_exists)
            return {};
        else
            throw Exception("Database " + database_name + " already exists.", ErrorCodes::DATABASE_ALREADY_EXISTS);
    }

    /// Will write file with database metadata, if needed.
    String database_name_escaped = escapeForFileName(database_name);
    fs::path metadata_path = fs::canonical(context.getPath());
    fs::path metadata_file_tmp_path = metadata_path / "metadata" / (database_name_escaped + ".sql.tmp");
    fs::path metadata_file_path = metadata_path / "metadata" / (database_name_escaped + ".sql");

    if (!create.storage && create.attach)
    {
        if (!fs::exists(metadata_file_path))
            throw Exception("Database engine must be specified for ATTACH DATABASE query", ErrorCodes::UNKNOWN_DATABASE_ENGINE);
        /// Short syntax: try read database definition from file
        auto ast = DatabaseOnDisk::parseQueryFromMetadata(nullptr, context, metadata_file_path);
        create = ast->as<ASTCreateQuery &>();
        if (!create.table.empty() || !create.storage)
            throw Exception(ErrorCodes::INCORRECT_QUERY, "Metadata file {} contains incorrect CREATE DATABASE query", metadata_file_path);
        create.attach = true;
        create.attach_short_syntax = true;
        create.database = database_name;
    }
    else if (!create.storage)
    {
        /// For new-style databases engine is explicitly specified in .sql
        /// When attaching old-style database during server startup, we must always use Ordinary engine
        if (create.attach)
            throw Exception("Database engine must be specified for ATTACH DATABASE query", ErrorCodes::UNKNOWN_DATABASE_ENGINE);
        bool old_style_database = context.getSettingsRef().default_database_engine.value == DefaultDatabaseEngine::Ordinary;
        auto engine = std::make_shared<ASTFunction>();
        auto storage = std::make_shared<ASTStorage>();
        engine->name = old_style_database ? "Ordinary" : "Atomic";
        storage->set(storage->engine, engine);
        create.set(create.storage, storage);
    }
    else if ((create.columns_list && create.columns_list->indices && !create.columns_list->indices->children.empty()))
    {
        /// Currently, there are no database engines, that support any arguments.
        std::stringstream ostr;
        formatAST(*create.storage, ostr, false, false);
        throw Exception("Unknown database engine: " + ostr.str(), ErrorCodes::UNKNOWN_DATABASE_ENGINE);
    }

    if (create.storage->engine->name == "Atomic")
    {
        if (create.attach && create.uuid == UUIDHelpers::Nil)
            throw Exception("UUID must be specified for ATTACH", ErrorCodes::INCORRECT_QUERY);
        else if (create.uuid == UUIDHelpers::Nil)
            create.uuid = UUIDHelpers::generateV4();

        metadata_path = metadata_path / "store" / DatabaseCatalog::getPathForUUID(create.uuid);

        if (!create.attach && fs::exists(metadata_path))
            throw Exception(ErrorCodes::DATABASE_ALREADY_EXISTS, "Metadata directory {} already exists", metadata_path);
    }
    else
    {
        bool is_on_cluster = context.getClientInfo().query_kind == ClientInfo::QueryKind::SECONDARY_QUERY;
        if (create.uuid != UUIDHelpers::Nil && !is_on_cluster)
            throw Exception("Ordinary database engine does not support UUID", ErrorCodes::INCORRECT_QUERY);

        /// Ignore UUID if it's ON CLUSTER query
        create.uuid = UUIDHelpers::Nil;
        metadata_path = metadata_path / "metadata" / database_name_escaped;
    }

    if (create.storage->engine->name == "MaterializeMySQL" && !context.getSettingsRef().allow_experimental_database_materialize_mysql && !internal)
    {
        throw Exception("MaterializeMySQL is an experimental database engine. "
                        "Enable allow_experimental_database_materialize_mysql to use it.", ErrorCodes::UNKNOWN_DATABASE_ENGINE);
    }

    DatabasePtr database = DatabaseFactory::get(create, metadata_path / "", context);

    if (create.uuid != UUIDHelpers::Nil)
        create.database = TABLE_WITH_UUID_NAME_PLACEHOLDER;

    bool need_write_metadata = !create.attach || !fs::exists(metadata_file_path);

    if (need_write_metadata)
    {
        create.attach = true;
        create.if_not_exists = false;

        std::ostringstream statement_stream;
        formatAST(create, statement_stream, false);
        statement_stream << '\n';
        String statement = statement_stream.str();

        /// Exclusive flag guarantees, that database is not created right now in another thread.
        WriteBufferFromFile out(metadata_file_tmp_path, statement.size(), O_WRONLY | O_CREAT | O_EXCL);
        writeString(statement, out);

        out.next();
        if (context.getSettingsRef().fsync_metadata)
            out.sync();
        out.close();
    }

    /// We attach database before loading it's tables, so do not allow concurrent DDL queries
    auto db_guard = DatabaseCatalog::instance().getExclusiveDDLGuardForDatabase(database_name);

    bool added = false;
    bool renamed = false;
    try
    {
        /// TODO Attach db only after it was loaded. Now it's not possible because of view dependencies
        DatabaseCatalog::instance().attachDatabase(database_name, database);
        added = true;

        if (need_write_metadata)
        {
            fs::rename(metadata_file_tmp_path, metadata_file_path);
            renamed = true;
        }

        database->loadStoredObjects(context, has_force_restore_data_flag, create.attach && force_attach);
    }
    catch (...)
    {
        if (renamed)
        {
            [[maybe_unused]] bool removed = fs::remove(metadata_file_path);
            assert(removed);
        }
        if (added)
            DatabaseCatalog::instance().detachDatabase(database_name, false, false);

        throw;
    }

    return {};
}


ASTPtr InterpreterCreateQuery::formatColumns(const NamesAndTypesList & columns)
{
    auto columns_list = std::make_shared<ASTExpressionList>();

    for (const auto & column : columns)
    {
        const auto column_declaration = std::make_shared<ASTColumnDeclaration>();
        column_declaration->name = column.name;

        ParserDataType type_parser;
        String type_name = column.type->getName();
        const char * pos = type_name.data();
        const char * end = pos + type_name.size();
        column_declaration->type = parseQuery(type_parser, pos, end, "data type", 0, DBMS_DEFAULT_MAX_PARSER_DEPTH);
        columns_list->children.emplace_back(column_declaration);
    }

    return columns_list;
}

ASTPtr InterpreterCreateQuery::formatColumns(const ColumnsDescription & columns)
{
    auto columns_list = std::make_shared<ASTExpressionList>();

    for (const auto & column : columns)
    {
        const auto column_declaration = std::make_shared<ASTColumnDeclaration>();
        ASTPtr column_declaration_ptr{column_declaration};

        column_declaration->name = column.name;

        ParserDataType type_parser;
        String type_name = column.type->getName();
        const char * type_name_pos = type_name.data();
        const char * type_name_end = type_name_pos + type_name.size();
        column_declaration->type = parseQuery(type_parser, type_name_pos, type_name_end, "data type", 0, DBMS_DEFAULT_MAX_PARSER_DEPTH);

        if (column.default_desc.expression)
        {
            column_declaration->default_specifier = toString(column.default_desc.kind);
            column_declaration->default_expression = column.default_desc.expression->clone();
        }

        if (!column.comment.empty())
        {
            column_declaration->comment = std::make_shared<ASTLiteral>(Field(column.comment));
        }

        if (column.codec)
            column_declaration->codec = column.codec;

        if (column.ttl)
            column_declaration->ttl = column.ttl;

        columns_list->children.push_back(column_declaration_ptr);
    }

    return columns_list;
}

ASTPtr InterpreterCreateQuery::formatIndices(const IndicesDescription & indices)
{
    auto res = std::make_shared<ASTExpressionList>();

    for (const auto & index : indices)
        res->children.push_back(index.definition_ast->clone());

    return res;
}

ASTPtr InterpreterCreateQuery::formatConstraints(const ConstraintsDescription & constraints)
{
    auto res = std::make_shared<ASTExpressionList>();

    for (const auto & constraint : constraints.constraints)
        res->children.push_back(constraint->clone());

    return res;
}

ColumnsDescription InterpreterCreateQuery::getColumnsDescription(
    const ASTExpressionList & columns_ast, const Context & context, bool sanity_check_compression_codecs)
{
    /// First, deduce implicit types.

    /** all default_expressions as a single expression list,
     *  mixed with conversion-columns for each explicitly specified type */

    ASTPtr default_expr_list = std::make_shared<ASTExpressionList>();
    NamesAndTypesList column_names_and_types;

    for (const auto & ast : columns_ast.children)
    {
        const auto & col_decl = ast->as<ASTColumnDeclaration &>();

        DataTypePtr column_type = nullptr;

        if (col_decl.type)
        {
            column_type = DataTypeFactory::instance().get(col_decl.type);

            if (col_decl.null_modifier)
            {
                if (column_type->isNullable())
                    throw Exception("Can't use [NOT] NULL modifier with Nullable type", ErrorCodes::ILLEGAL_SYNTAX_FOR_DATA_TYPE);
                if (*col_decl.null_modifier)
                    column_type = makeNullable(column_type);
            }
            else if (context.getSettingsRef().data_type_default_nullable)
            {
                column_type = makeNullable(column_type);
            }

            column_names_and_types.emplace_back(col_decl.name, column_type);
        }
        else
        {
            /// we're creating dummy DataTypeUInt8 in order to prevent the NullPointerException in ExpressionActions
            column_names_and_types.emplace_back(col_decl.name, std::make_shared<DataTypeUInt8>());
        }

        /// add column to postprocessing if there is a default_expression specified
        if (col_decl.default_expression)
        {
            /** For columns with explicitly-specified type create two expressions:
              * 1. default_expression aliased as column name with _tmp suffix
              * 2. conversion of expression (1) to explicitly-specified type alias as column name
              */
            if (col_decl.type)
            {
                const auto & final_column_name = col_decl.name;
                const auto tmp_column_name = final_column_name + "_tmp";
                const auto * data_type_ptr = column_names_and_types.back().type.get();

                default_expr_list->children.emplace_back(
                    setAlias(addTypeConversionToAST(std::make_shared<ASTIdentifier>(tmp_column_name), data_type_ptr->getName()),
                        final_column_name));

                default_expr_list->children.emplace_back(
                    setAlias(
                        col_decl.default_expression->clone(),
                        tmp_column_name));
            }
            else
                default_expr_list->children.emplace_back(setAlias(col_decl.default_expression->clone(), col_decl.name));
        }
    }

    Block defaults_sample_block;
    /// set missing types and wrap default_expression's in a conversion-function if necessary
    if (!default_expr_list->children.empty())
        defaults_sample_block = validateColumnsDefaultsAndGetSampleBlock(default_expr_list, column_names_and_types, context);

    ColumnsDescription res;
    auto name_type_it = column_names_and_types.begin();
    for (auto ast_it = columns_ast.children.begin(); ast_it != columns_ast.children.end(); ++ast_it, ++name_type_it)
    {
        ColumnDescription column;

        auto & col_decl = (*ast_it)->as<ASTColumnDeclaration &>();

        column.name = col_decl.name;

        if (col_decl.default_expression)
        {
            ASTPtr default_expr = col_decl.default_expression->clone();
            if (col_decl.type)
                column.type = name_type_it->type;
            else
                column.type = defaults_sample_block.getByName(column.name).type;

            column.default_desc.kind = columnDefaultKindFromString(col_decl.default_specifier);
            column.default_desc.expression = default_expr;
        }
        else if (col_decl.type)
            column.type = name_type_it->type;
        else
            throw Exception();

        if (col_decl.comment)
            column.comment = col_decl.comment->as<ASTLiteral &>().value.get<String>();

        if (col_decl.codec)
        {
            if (col_decl.default_specifier == "ALIAS")
                throw Exception{"Cannot specify codec for column type ALIAS", ErrorCodes::BAD_ARGUMENTS};
            column.codec = CompressionCodecFactory::instance().validateCodecAndGetPreprocessedAST(
                col_decl.codec, column.type, sanity_check_compression_codecs);
        }

        if (col_decl.ttl)
            column.ttl = col_decl.ttl;

        res.add(std::move(column));
    }

    res.flattenNested();

    if (res.getAllPhysical().empty())
        throw Exception{"Cannot CREATE table without physical columns", ErrorCodes::EMPTY_LIST_OF_COLUMNS_PASSED};

    return res;
}


ConstraintsDescription InterpreterCreateQuery::getConstraintsDescription(const ASTExpressionList * constraints)
{
    ConstraintsDescription res;
    if (constraints)
        for (const auto & constraint : constraints->children)
            res.constraints.push_back(std::dynamic_pointer_cast<ASTConstraintDeclaration>(constraint->clone()));
    return res;
}


InterpreterCreateQuery::TableProperties InterpreterCreateQuery::setProperties(ASTCreateQuery & create) const
{
    TableProperties properties;
    TableLockHolder as_storage_lock;

    if (create.columns_list)
    {
        if (create.as_table_function && (create.columns_list->indices || create.columns_list->constraints))
            throw Exception("Indexes and constraints are not supported for table functions", ErrorCodes::INCORRECT_QUERY);

        if (create.columns_list->columns)
        {
            bool sanity_check_compression_codecs = !create.attach && !context.getSettingsRef().allow_suspicious_codecs;
            properties.columns = getColumnsDescription(*create.columns_list->columns, context, sanity_check_compression_codecs);
        }

        if (create.columns_list->indices)
            for (const auto & index : create.columns_list->indices->children)
                properties.indices.push_back(
                    IndexDescription::getIndexFromAST(index->clone(), properties.columns, context));

        properties.constraints = getConstraintsDescription(create.columns_list->constraints);
    }
    else if (!create.as_table.empty())
    {
        String as_database_name = context.resolveDatabase(create.as_database);
        StoragePtr as_storage = DatabaseCatalog::instance().getTable({as_database_name, create.as_table}, context);

        /// as_storage->getColumns() and setEngine(...) must be called under structure lock of other_table for CREATE ... AS other_table.
        as_storage_lock = as_storage->lockForShare(context.getCurrentQueryId(), context.getSettingsRef().lock_acquire_timeout);
        auto as_storage_metadata = as_storage->getInMemoryMetadataPtr();
        properties.columns = as_storage_metadata->getColumns();

        /// Secondary indices make sense only for MergeTree family of storage engines.
        /// We should not copy them for other storages.
        if (create.storage && endsWith(create.storage->engine->name, "MergeTree"))
            properties.indices = as_storage_metadata->getSecondaryIndices();

        properties.constraints = as_storage_metadata->getConstraints();
    }
    else if (create.select)
    {
        Block as_select_sample = InterpreterSelectWithUnionQuery::getSampleBlock(create.select->clone(), context);
        properties.columns = ColumnsDescription(as_select_sample.getNamesAndTypesList());
    }
    else if (create.as_table_function)
    {
        /// Table function without columns list.
        auto table_function = TableFunctionFactory::instance().get(create.as_table_function, context);
        properties.columns = table_function->getActualTableStructure(context);
        assert(!properties.columns.empty());
    }
    else
        throw Exception("Incorrect CREATE query: required list of column descriptions or AS section or SELECT.", ErrorCodes::INCORRECT_QUERY);


    /// Even if query has list of columns, canonicalize it (unfold Nested columns).
    if (!create.columns_list)
        create.set(create.columns_list, std::make_shared<ASTColumns>());

    ASTPtr new_columns = formatColumns(properties.columns);
    ASTPtr new_indices = formatIndices(properties.indices);
    ASTPtr new_constraints = formatConstraints(properties.constraints);

    create.columns_list->setOrReplace(create.columns_list->columns, new_columns);
    create.columns_list->setOrReplace(create.columns_list->indices, new_indices);
    create.columns_list->setOrReplace(create.columns_list->constraints, new_constraints);

    validateTableStructure(create, properties);
    /// Set the table engine if it was not specified explicitly.
    setEngine(create);
    return properties;
}

void InterpreterCreateQuery::validateTableStructure(const ASTCreateQuery & create,
                                                    const InterpreterCreateQuery::TableProperties & properties) const
{
    /// Check for duplicates
    std::set<String> all_columns;
    for (const auto & column : properties.columns)
    {
        if (!all_columns.emplace(column.name).second)
            throw Exception("Column " + backQuoteIfNeed(column.name) + " already exists", ErrorCodes::DUPLICATE_COLUMN);
    }

    const auto & settings = context.getSettingsRef();

    /// Check low cardinality types in creating table if it was not allowed in setting
    if (!create.attach && !settings.allow_suspicious_low_cardinality_types && !create.is_materialized_view)
    {
        for (const auto & name_and_type_pair : properties.columns.getAllPhysical())
        {
            if (const auto * current_type_ptr = typeid_cast<const DataTypeLowCardinality *>(name_and_type_pair.type.get()))
            {
                if (!isStringOrFixedString(*removeNullable(current_type_ptr->getDictionaryType())))
                    throw Exception("Creating columns of type " + current_type_ptr->getName() + " is prohibited by default "
                                    "due to expected negative impact on performance. "
                                    "It can be enabled with the \"allow_suspicious_low_cardinality_types\" setting.",
                                    ErrorCodes::SUSPICIOUS_TYPE_FOR_LOW_CARDINALITY);
            }
        }
    }

    if (!create.attach && !settings.allow_experimental_geo_types)
    {
        for (const auto & name_and_type_pair : properties.columns.getAllPhysical())
        {
            const auto & type = name_and_type_pair.type->getName();
            if (type == "MultiPolygon" || type == "Polygon" || type == "Ring" || type == "Point")
            {
                String message = "Cannot create table with column '" + name_and_type_pair.name + "' which type is '"
                                 + type + "' because experimental geo types are not allowed. "
                                 + "Set setting allow_experimental_geo_types = 1 in order to allow it.";
                throw Exception(message, ErrorCodes::ILLEGAL_COLUMN);
            }
        }
    }

    if (!create.attach && !settings.allow_experimental_bigint_types)
    {
        for (const auto & name_and_type_pair : properties.columns.getAllPhysical())
        {
            WhichDataType which(*name_and_type_pair.type);
            if (which.IsBigIntOrDeimal())
            {
                const auto & type_name = name_and_type_pair.type->getName();
                String message = "Cannot create table with column '" + name_and_type_pair.name + "' which type is '"
                                 + type_name + "' because experimental bigint types are not allowed. "
                                 + "Set 'allow_experimental_bigint_types' setting to enable.";
                throw Exception(message, ErrorCodes::ILLEGAL_COLUMN);
            }
        }
    }
}

void InterpreterCreateQuery::setEngine(ASTCreateQuery & create) const
{
    if (create.as_table_function)
        return;

    if (create.storage || create.is_view || create.is_materialized_view || create.is_live_view || create.is_dictionary)
    {
        if (create.temporary && create.storage && create.storage->engine && create.storage->engine->name != "Memory")
            throw Exception(
                "Temporary tables can only be created with ENGINE = Memory, not " + create.storage->engine->name,
                ErrorCodes::INCORRECT_QUERY);

        return;
    }

    if (create.temporary)
    {
        auto engine_ast = std::make_shared<ASTFunction>();
        engine_ast->name = "Memory";
        auto storage_ast = std::make_shared<ASTStorage>();
        storage_ast->set(storage_ast->engine, engine_ast);
        create.set(create.storage, storage_ast);
    }
    else if (!create.as_table.empty())
    {
        /// NOTE Getting the structure from the table specified in the AS is done not atomically with the creation of the table.

        String as_database_name = context.resolveDatabase(create.as_database);
        String as_table_name = create.as_table;

        ASTPtr as_create_ptr = DatabaseCatalog::instance().getDatabase(as_database_name)->getCreateTableQuery(as_table_name, context);
        const auto & as_create = as_create_ptr->as<ASTCreateQuery &>();

        const String qualified_name = backQuoteIfNeed(as_database_name) + "." + backQuoteIfNeed(as_table_name);

        if (as_create.is_view)
            throw Exception(
                "Cannot CREATE a table AS " + qualified_name + ", it is a View",
                ErrorCodes::INCORRECT_QUERY);

        if (as_create.is_live_view)
            throw Exception(
                "Cannot CREATE a table AS " + qualified_name + ", it is a Live View",
                ErrorCodes::INCORRECT_QUERY);

        if (as_create.is_dictionary)
            throw Exception(
                "Cannot CREATE a table AS " + qualified_name + ", it is a Dictionary",
                ErrorCodes::INCORRECT_QUERY);

        create.set(create.storage, as_create.storage->ptr());
    }
}

void InterpreterCreateQuery::assertOrSetUUID(ASTCreateQuery & create, const DatabasePtr & database) const
{
    const auto * kind = create.is_dictionary ? "Dictionary" : "Table";
    const auto * kind_upper = create.is_dictionary ? "DICTIONARY" : "TABLE";

    if (database->getEngineName() == "Atomic")
    {
        if (create.attach && create.uuid == UUIDHelpers::Nil)
            throw Exception(ErrorCodes::INCORRECT_QUERY,
                            "UUID must be specified in ATTACH {} query for Atomic database engine",
                            kind_upper);
        if (!create.attach && create.uuid == UUIDHelpers::Nil)
            create.uuid = UUIDHelpers::generateV4();
    }
    else
    {
        bool is_on_cluster = context.getClientInfo().query_kind == ClientInfo::QueryKind::SECONDARY_QUERY;
        if (create.uuid != UUIDHelpers::Nil && !is_on_cluster)
            throw Exception(ErrorCodes::INCORRECT_QUERY,
                            "{} UUID specified, but engine of database {} is not Atomic", kind, create.database);

        /// Ignore UUID if it's ON CLUSTER query
        create.uuid = UUIDHelpers::Nil;
    }
}


BlockIO InterpreterCreateQuery::createTable(ASTCreateQuery & create)
{
    /// Temporary tables are created out of databases.
    if (create.temporary && !create.database.empty())
        throw Exception("Temporary tables cannot be inside a database. You should not specify a database for a temporary table.",
            ErrorCodes::BAD_DATABASE_FOR_TEMPORARY_TABLE);

    String current_database = context.getCurrentDatabase();
    auto database_name = create.database.empty() ? current_database : create.database;
    auto database = DatabaseCatalog::instance().getDatabase(database_name);

    // If this is a stub ATTACH query, read the query definition from the database
    if (create.attach && !create.storage && !create.columns_list)
    {
        bool if_not_exists = create.if_not_exists;

        // Table SQL definition is available even if the table is detached
        auto query = database->getCreateTableQuery(create.table, context);
        create = query->as<ASTCreateQuery &>(); // Copy the saved create query, but use ATTACH instead of CREATE
        create.attach = true;
        create.attach_short_syntax = true;
        create.if_not_exists = if_not_exists;
    }
    /// TODO maybe assert table structure if create.attach_short_syntax is false?

    if (!create.temporary && create.database.empty())
        create.database = current_database;
    if (create.to_table_id && create.to_table_id.database_name.empty())
        create.to_table_id.database_name = current_database;

    if (create.select && (create.is_view || create.is_materialized_view || create.is_live_view))
    {
        AddDefaultDatabaseVisitor visitor(current_database);
        visitor.visit(*create.select);
    }

    /// Set and retrieve list of columns, indices and constraints. Set table engine if needed. Rewrite query in canonical way.
    TableProperties properties = setProperties(create);

    /// DDL log for replicated databases can not
    /// contain the right database name for every replica
    /// therefore for such queries the AST database
    /// field is modified right before an actual execution
    if (context.getClientInfo().query_kind == ClientInfo::QueryKind::REPLICATED_LOG_QUERY) {
        create.database = current_database;
    }

    /// Actually creates table
    bool created = doCreateTable(create, properties);

    if (database->getEngineName() == "Replicated" && context.getClientInfo().query_kind != ClientInfo::QueryKind::REPLICATED_LOG_QUERY) {
        auto * database_replicated = typeid_cast<DatabaseReplicated *>(database.get());
        return database_replicated->getFeedback();
    }

    if (!created)   /// Table already exists
        return {};

    return fillTableIfNeeded(create);
}

bool InterpreterCreateQuery::doCreateTable(ASTCreateQuery & create,
                                           const InterpreterCreateQuery::TableProperties & properties)
{
    std::unique_ptr<DDLGuard> guard;

    String data_path;
    DatabasePtr database;

    const String table_name = create.table;
    bool need_add_to_database = !create.temporary;
    if (need_add_to_database)
    {
<<<<<<< HEAD
        database = DatabaseCatalog::instance().getDatabase(create.database);
        if (database->getEngineName() == "Atomic" || (database->getEngineName() == "Replicated" && context.getClientInfo().query_kind != ClientInfo::QueryKind::REPLICATED_LOG_QUERY))
        {
            /// TODO implement ATTACH FROM 'path/to/data': generate UUID and move table data to store/
            if (create.attach && create.uuid == UUIDHelpers::Nil)
                throw Exception("UUID must be specified in ATTACH TABLE query for Atomic database engine", ErrorCodes::INCORRECT_QUERY);
            if (!create.attach && create.uuid == UUIDHelpers::Nil)
                create.uuid = UUIDHelpers::generateV4();
        }
        else if (database->getEngineName() == "Replicated" && context.getClientInfo().query_kind == ClientInfo::QueryKind::REPLICATED_LOG_QUERY) {
            if (create.uuid == UUIDHelpers::Nil)
                throw Exception("Table UUID is not specified in DDL log", ErrorCodes::LOGICAL_ERROR);
        }
        else
        {
            if (create.uuid != UUIDHelpers::Nil)
                throw Exception("Table UUID specified, but engine of database " + create.database + " is not Atomic", ErrorCodes::INCORRECT_QUERY);
        }

=======
>>>>>>> b4f0e083
        /** If the request specifies IF NOT EXISTS, we allow concurrent CREATE queries (which do nothing).
          * If table doesn't exist, one thread is creating table, while others wait in DDLGuard.
          */
        guard = DatabaseCatalog::instance().getDDLGuard(create.database, table_name);

        database = DatabaseCatalog::instance().getDatabase(create.database);
        assertOrSetUUID(create, database);

        /// Table can be created before or it can be created concurrently in another thread, while we were waiting in DDLGuard.
        if (database->isTableExist(table_name, context))
        {
            /// TODO Check structure of table
            if (create.if_not_exists)
                return false;
            else if (create.replace_view)
            {
                /// when executing CREATE OR REPLACE VIEW, drop current existing view
                auto drop_ast = std::make_shared<ASTDropQuery>();
                drop_ast->database = create.database;
                drop_ast->table = table_name;
                drop_ast->no_ddl_lock = true;

                InterpreterDropQuery interpreter(drop_ast, context);
                interpreter.execute();
            }
            else
                throw Exception("Table " + create.database + "." + table_name + " already exists.", ErrorCodes::TABLE_ALREADY_EXISTS);
        }

        data_path = database->getTableDataPath(create);
        if (!create.attach && !data_path.empty() && fs::exists(fs::path{context.getPath()} / data_path))
            throw Exception("Directory for table data " + data_path + " already exists", ErrorCodes::TABLE_ALREADY_EXISTS);
    }
    else
    {
        if (create.if_not_exists && context.tryResolveStorageID({"", table_name}, Context::ResolveExternal))
            return false;

        auto temporary_table = TemporaryTableHolder(context, properties.columns, properties.constraints, query_ptr);
        context.getSessionContext().addExternalTable(table_name, std::move(temporary_table));
        return true;
    }

    if (database->getEngineName() == "Replicated" && context.getClientInfo().query_kind != ClientInfo::QueryKind::REPLICATED_LOG_QUERY) {
        database->propose(query_ptr);
        return true;
    }

    StoragePtr res;
    /// NOTE: CREATE query may be rewritten by Storage creator or table function
    if (create.as_table_function)
    {
        const auto & factory = TableFunctionFactory::instance();
        res = factory.get(create.as_table_function, context)->execute(create.as_table_function, context, create.table, properties.columns);
        res->renameInMemory({create.database, create.table, create.uuid});
    }
    else
    {
        res = StorageFactory::instance().get(create,
            database ? database->getTableDataPath(create) : "",
            context,
            context.getGlobalContext(),
            properties.columns,
            properties.constraints,
            false);
    }
    database->createTable(context, table_name, res, query_ptr);

    /// We must call "startup" and "shutdown" while holding DDLGuard.
    /// Because otherwise method "shutdown" (from InterpreterDropQuery) can be called before startup
    /// (in case when table was created and instantly dropped before started up)
    ///
    /// Method "startup" may create background tasks and method "shutdown" will wait for them.
    /// But if "shutdown" is called before "startup", it will exit early, because there are no background tasks to wait.
    /// Then background task is created by "startup" method. And when destructor of a table object is called, background task is still active,
    /// and the task will use references to freed data.

    /// Also note that "startup" method is exception-safe. If exception is thrown from "startup",
    /// we can safely destroy the object without a call to "shutdown", because there is guarantee
    /// that no background threads/similar resources remain after exception from "startup".

    res->startup();
    return true;
}

BlockIO InterpreterCreateQuery::fillTableIfNeeded(const ASTCreateQuery & create)
{
    /// If the query is a CREATE SELECT, insert the data into the table.
    if (create.select && !create.attach
        && !create.is_view && !create.is_live_view && (!create.is_materialized_view || create.is_populate))
    {
        auto insert = std::make_shared<ASTInsertQuery>();
        insert->table_id = {create.database, create.table, create.uuid};
        insert->select = create.select->clone();

        if (create.temporary && !context.getSessionContext().hasQueryContext())
            context.getSessionContext().makeQueryContext();

        return InterpreterInsertQuery(insert,
            create.temporary ? context.getSessionContext() : context,
            context.getSettingsRef().insert_allow_materialized_columns).execute();
    }

    return {};
}

BlockIO InterpreterCreateQuery::createDictionary(ASTCreateQuery & create)
{
    String dictionary_name = create.table;

    create.database = context.resolveDatabase(create.database);
    const String & database_name = create.database;

    auto guard = DatabaseCatalog::instance().getDDLGuard(database_name, dictionary_name);
    DatabasePtr database = DatabaseCatalog::instance().getDatabase(database_name);

    if (database->isDictionaryExist(dictionary_name))
    {
        /// TODO Check structure of dictionary
        if (create.if_not_exists)
            return {};
        else
            throw Exception(
                "Dictionary " + database_name + "." + dictionary_name + " already exists.", ErrorCodes::DICTIONARY_ALREADY_EXISTS);
    }

    if (create.attach)
    {
        auto query = DatabaseCatalog::instance().getDatabase(database_name)->getCreateDictionaryQuery(dictionary_name);
        create = query->as<ASTCreateQuery &>();
        create.attach = true;
    }

    assertOrSetUUID(create, database);

    if (create.attach)
    {
        auto config = getDictionaryConfigurationFromAST(create);
        auto modification_time = database->getObjectMetadataModificationTime(dictionary_name);
        database->attachDictionary(dictionary_name, DictionaryAttachInfo{query_ptr, config, modification_time});
    }
    else
        database->createDictionary(context, dictionary_name, query_ptr);

    return {};
}

void InterpreterCreateQuery::prepareOnClusterQuery(ASTCreateQuery & create, const Context & context, const String & cluster_name)
{
    if (create.attach)
        return;

    /// For CREATE query generate UUID on initiator, so it will be the same on all hosts.
    /// It will be ignored if database does not support UUIDs.
    if (create.uuid == UUIDHelpers::Nil)
        create.uuid = UUIDHelpers::generateV4();

    /// For cross-replication cluster we cannot use UUID in replica path.
    String cluster_name_expanded = context.getMacros()->expand(cluster_name);
    ClusterPtr cluster = context.getCluster(cluster_name_expanded);

    if (cluster->maybeCrossReplication())
    {
        /// Check that {uuid} macro is not used in zookeeper_path for ReplicatedMergeTree.
        /// Otherwise replicas will generate different paths.
        if (!create.storage)
            return;
        if (!create.storage->engine)
            return;
        if (!startsWith(create.storage->engine->name, "Replicated"))
            return;

        bool has_explicit_zk_path_arg = create.storage->engine->arguments &&
                                        create.storage->engine->arguments->children.size() >= 2 &&
                                        create.storage->engine->arguments->children[0]->as<ASTLiteral>() &&
                                        create.storage->engine->arguments->children[0]->as<ASTLiteral>()->value.getType() == Field::Types::String;

        if (has_explicit_zk_path_arg)
        {
            String zk_path = create.storage->engine->arguments->children[0]->as<ASTLiteral>()->value.get<String>();
            Macros::MacroExpansionInfo info;
            info.table_id.uuid = create.uuid;
            info.ignore_unknown = true;
            context.getMacros()->expand(zk_path, info);
            if (!info.expanded_uuid)
                return;
        }

        throw Exception("Seems like cluster is configured for cross-replication, "
                        "but zookeeper_path for ReplicatedMergeTree is not specified or contains {uuid} macro. "
                        "It's not supported for cross replication, because tables must have different UUIDs. "
                        "Please specify unique zookeeper_path explicitly.", ErrorCodes::INCORRECT_QUERY);
    }
}

BlockIO InterpreterCreateQuery::execute()
{
    auto & create = query_ptr->as<ASTCreateQuery &>();
    if (!create.cluster.empty())
    {
        prepareOnClusterQuery(create, context, create.cluster);
        return executeDDLQueryOnCluster(query_ptr, context, getRequiredAccess());
    }

    context.checkAccess(getRequiredAccess());

    ASTQueryWithOutput::resetOutputASTIfExist(create);

    /// CREATE|ATTACH DATABASE
    if (!create.database.empty() && create.table.empty())
        return createDatabase(create);
    else if (!create.is_dictionary)
        return createTable(create);
    else
        return createDictionary(create);
}


AccessRightsElements InterpreterCreateQuery::getRequiredAccess() const
{
    /// Internal queries (initiated by the server itself) always have access to everything.
    if (internal)
        return {};

    AccessRightsElements required_access;
    const auto & create = query_ptr->as<const ASTCreateQuery &>();

    if (create.table.empty())
    {
        required_access.emplace_back(AccessType::CREATE_DATABASE, create.database);
    }
    else if (create.is_dictionary)
    {
        required_access.emplace_back(AccessType::CREATE_DICTIONARY, create.database, create.table);
    }
    else if (create.is_view || create.is_materialized_view || create.is_live_view)
    {
        if (create.temporary)
            required_access.emplace_back(AccessType::CREATE_TEMPORARY_TABLE);
        else
        {
            if (create.replace_view)
                required_access.emplace_back(AccessType::DROP_VIEW | AccessType::CREATE_VIEW, create.database, create.table);
            else
                required_access.emplace_back(AccessType::CREATE_VIEW, create.database, create.table);
        }
    }
    else
    {
        if (create.temporary)
            required_access.emplace_back(AccessType::CREATE_TEMPORARY_TABLE);
        else
            required_access.emplace_back(AccessType::CREATE_TABLE, create.database, create.table);
    }

    if (create.to_table_id)
        required_access.emplace_back(AccessType::SELECT | AccessType::INSERT, create.to_table_id.database_name, create.to_table_id.table_name);

    if (create.storage && create.storage->engine)
    {
        auto source_access_type = StorageFactory::instance().getSourceAccessType(create.storage->engine->name);
        if (source_access_type != AccessType::NONE)
            required_access.emplace_back(source_access_type);
    }

    return required_access;
}

}<|MERGE_RESOLUTION|>--- conflicted
+++ resolved
@@ -641,7 +641,13 @@
     const auto * kind = create.is_dictionary ? "Dictionary" : "Table";
     const auto * kind_upper = create.is_dictionary ? "DICTIONARY" : "TABLE";
 
-    if (database->getEngineName() == "Atomic")
+    if (database->getEngineName() == "Replicated" && context.getClientInfo().query_kind == ClientInfo::QueryKind::REPLICATED_LOG_QUERY)
+    {
+        if (create.uuid == UUIDHelpers::Nil)
+            throw Exception("Table UUID is not specified in DDL log", ErrorCodes::LOGICAL_ERROR);
+    }
+
+    if (database->getEngineName() == "Atomic" || database->getEngineName() == "Replicated")
     {
         if (create.attach && create.uuid == UUIDHelpers::Nil)
             throw Exception(ErrorCodes::INCORRECT_QUERY,
@@ -652,6 +658,7 @@
     }
     else
     {
+        assert(context.getClientInfo().query_kind != ClientInfo::QueryKind::REPLICATED_LOG_QUERY);
         bool is_on_cluster = context.getClientInfo().query_kind == ClientInfo::QueryKind::SECONDARY_QUERY;
         if (create.uuid != UUIDHelpers::Nil && !is_on_cluster)
             throw Exception(ErrorCodes::INCORRECT_QUERY,
@@ -736,28 +743,6 @@
     bool need_add_to_database = !create.temporary;
     if (need_add_to_database)
     {
-<<<<<<< HEAD
-        database = DatabaseCatalog::instance().getDatabase(create.database);
-        if (database->getEngineName() == "Atomic" || (database->getEngineName() == "Replicated" && context.getClientInfo().query_kind != ClientInfo::QueryKind::REPLICATED_LOG_QUERY))
-        {
-            /// TODO implement ATTACH FROM 'path/to/data': generate UUID and move table data to store/
-            if (create.attach && create.uuid == UUIDHelpers::Nil)
-                throw Exception("UUID must be specified in ATTACH TABLE query for Atomic database engine", ErrorCodes::INCORRECT_QUERY);
-            if (!create.attach && create.uuid == UUIDHelpers::Nil)
-                create.uuid = UUIDHelpers::generateV4();
-        }
-        else if (database->getEngineName() == "Replicated" && context.getClientInfo().query_kind == ClientInfo::QueryKind::REPLICATED_LOG_QUERY) {
-            if (create.uuid == UUIDHelpers::Nil)
-                throw Exception("Table UUID is not specified in DDL log", ErrorCodes::LOGICAL_ERROR);
-        }
-        else
-        {
-            if (create.uuid != UUIDHelpers::Nil)
-                throw Exception("Table UUID specified, but engine of database " + create.database + " is not Atomic", ErrorCodes::INCORRECT_QUERY);
-        }
-
-=======
->>>>>>> b4f0e083
         /** If the request specifies IF NOT EXISTS, we allow concurrent CREATE queries (which do nothing).
           * If table doesn't exist, one thread is creating table, while others wait in DDLGuard.
           */
