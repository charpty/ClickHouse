--- conflicted
+++ resolved
@@ -652,16 +652,6 @@
 
         if (partition_id.empty())
         {
-<<<<<<< HEAD
-            UInt64 max_source_parts_size = merger_mutator.getMaxSourcePartsSizeForMerge(false);
-            UInt64 max_source_parts_size_with_ttl = 0;
-
-            if (!aggressive)
-                max_source_parts_size_with_ttl = merger_mutator.getMaxSourcePartsSizeForMerge(true);
-
-            if (max_source_parts_size > 0)
-                selected = merger_mutator.selectPartsToMerge(future_part, aggressive, max_source_parts_size, can_merge, max_source_parts_size_with_ttl, out_disable_reason);
-=======
             UInt64 max_source_parts_size = merger_mutator.getMaxSourcePartsSizeForMerge();
             bool merge_with_ttl_allowed = getTotalMergesWithTTLInMergeList() < data_settings->max_number_of_merges_with_ttl_in_pool;
 
@@ -678,7 +668,6 @@
                     merge_with_ttl_allowed,
                     out_disable_reason);
             }
->>>>>>> 6f5ba4d8
             else if (out_disable_reason)
                 *out_disable_reason = "Current value of max_source_parts_size is zero";
         }
