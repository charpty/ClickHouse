#include "XDBCDictionarySource.h"

#include <Columns/ColumnString.h>
#include <DataStreams/IBlockInputStream.h>
#include <DataTypes/DataTypeString.h>
#include <Formats/FormatFactory.h>
#include <IO/ReadWriteBufferFromHTTP.h>
#include <IO/WriteHelpers.h>
#include <Interpreters/Context.h>
#include <Poco/Net/HTTPRequest.h>
#include <Poco/Util/AbstractConfiguration.h>
#include <Common/XDBCBridgeHelper.h>
#include <common/LocalDateTime.h>
#include <common/logger_useful.h>
#include "DictionarySourceFactory.h"
#include "DictionaryStructure.h"
#include "readInvalidateQuery.h"

#include "registerDictionaries.h"

<<<<<<< HEAD
/// For custom settings support
// #include "DictionarySourceHelpers.h"
=======
#if !defined(ARCADIA_BUILD)
#    include <Common/config.h>
#endif
>>>>>>> 375f0f9e

#if USE_POCO_SQLODBC || USE_POCO_DATAODBC
#    include <Poco/Data/ODBC/Connector.h>
#endif

namespace DB
{
namespace ErrorCodes
{
    extern const int SUPPORT_IS_DISABLED;
}

namespace
{
    class XDBCBridgeBlockInputStream : public IBlockInputStream
    {
    public:
        XDBCBridgeBlockInputStream(
            const Poco::URI & uri,
            std::function<void(std::ostream &)> callback,
            const Block & sample_block,
            const Context & context,
            UInt64 max_block_size,
            const ConnectionTimeouts & timeouts,
            const String name_)
            : name(name_)
        {
            read_buf = std::make_unique<ReadWriteBufferFromHTTP>(uri, Poco::Net::HTTPRequest::HTTP_POST, callback, timeouts);
            reader
                = FormatFactory::instance().getInput(IXDBCBridgeHelper::DEFAULT_FORMAT, *read_buf, sample_block, context, max_block_size);
        }

        Block getHeader() const override { return reader->getHeader(); }

        String getName() const override { return name; }

    private:
        Block readImpl() override { return reader->read(); }

        String name;
        std::unique_ptr<ReadWriteBufferFromHTTP> read_buf;
        BlockInputStreamPtr reader;
    };
}

static const UInt64 max_block_size = 8192;


XDBCDictionarySource::XDBCDictionarySource(
    const DictionaryStructure & dict_struct_,
    const Poco::Util::AbstractConfiguration & config_,
    const std::string & config_prefix_,
    const Block & sample_block_,
    const Context & context_,
    const BridgeHelperPtr bridge_)
    : log(&Logger::get(bridge_->getName() + "DictionarySource"))
    , update_time{std::chrono::system_clock::from_time_t(0)}
    , dict_struct{dict_struct_}
    , db{config_.getString(config_prefix_ + ".db", "")}
    , table{config_.getString(config_prefix_ + ".table")}
    , where{config_.getString(config_prefix_ + ".where", "")}
    , update_field{config_.getString(config_prefix_ + ".update_field", "")}
    , sample_block{sample_block_}
    , query_builder{dict_struct, db, table, where, bridge_->getIdentifierQuotingStyle()}
    , load_all_query{query_builder.composeLoadAllQuery()}
    , invalidate_query{config_.getString(config_prefix_ + ".invalidate_query", "")}
    , bridge_helper{bridge_}
    , timeouts{ConnectionTimeouts::getHTTPTimeouts(context_)}
    , global_context(context_)
{
    bridge_url = bridge_helper->getMainURI();

    auto url_params = bridge_helper->getURLParams(sample_block_.getNamesAndTypesList().toString(), max_block_size);
    for (const auto & [name, value] : url_params)
        bridge_url.addQueryParameter(name, value);
}

/// copy-constructor is provided in order to support cloneability
XDBCDictionarySource::XDBCDictionarySource(const XDBCDictionarySource & other)
    : log(&Logger::get(other.bridge_helper->getName() + "DictionarySource"))
    , update_time{other.update_time}
    , dict_struct{other.dict_struct}
    , db{other.db}
    , table{other.table}
    , where{other.where}
    , update_field{other.update_field}
    , sample_block{other.sample_block}
    , query_builder{dict_struct, db, table, where, other.bridge_helper->getIdentifierQuotingStyle()}
    , load_all_query{other.load_all_query}
    , invalidate_query{other.invalidate_query}
    , invalidate_query_response{other.invalidate_query_response}
    , bridge_helper{other.bridge_helper}
    , bridge_url{other.bridge_url}
    , timeouts{other.timeouts}
    , global_context{other.global_context}
{
}

std::string XDBCDictionarySource::getUpdateFieldAndDate()
{
    if (update_time != std::chrono::system_clock::from_time_t(0))
    {
        auto tmp_time = update_time;
        update_time = std::chrono::system_clock::now();
        time_t hr_time = std::chrono::system_clock::to_time_t(tmp_time) - 1;
        std::string str_time = std::to_string(LocalDateTime(hr_time));
        return query_builder.composeUpdateQuery(update_field, str_time);
    }
    else
    {
        update_time = std::chrono::system_clock::now();
        return query_builder.composeLoadAllQuery();
    }
}

BlockInputStreamPtr XDBCDictionarySource::loadAll()
{
    LOG_TRACE(log, load_all_query);
    return loadBase(load_all_query);
}

BlockInputStreamPtr XDBCDictionarySource::loadUpdatedAll()
{
    std::string load_query_update = getUpdateFieldAndDate();

    LOG_TRACE(log, load_query_update);
    return loadBase(load_query_update);
}

BlockInputStreamPtr XDBCDictionarySource::loadIds(const std::vector<UInt64> & ids)
{
    const auto query = query_builder.composeLoadIdsQuery(ids);
    return loadBase(query);
}

BlockInputStreamPtr XDBCDictionarySource::loadKeys(const Columns & key_columns, const std::vector<size_t> & requested_rows)
{
    const auto query = query_builder.composeLoadKeysQuery(key_columns, requested_rows, ExternalQueryBuilder::AND_OR_CHAIN);
    return loadBase(query);
}

bool XDBCDictionarySource::supportsSelectiveLoad() const
{
    return true;
}

bool XDBCDictionarySource::hasUpdateField() const
{
    return !update_field.empty();
}

DictionarySourcePtr XDBCDictionarySource::clone() const
{
    return std::make_unique<XDBCDictionarySource>(*this);
}

std::string XDBCDictionarySource::toString() const
{
    return bridge_helper->getName() + ": " + db + '.' + table + (where.empty() ? "" : ", where: " + where);
}

bool XDBCDictionarySource::isModified() const
{
    if (!invalidate_query.empty())
    {
        auto response = doInvalidateQuery(invalidate_query);
        if (invalidate_query_response == response)
            return false;
        invalidate_query_response = response;
    }
    return true;
}


std::string XDBCDictionarySource::doInvalidateQuery(const std::string & request) const
{
    Block invalidate_sample_block;
    ColumnPtr column(ColumnString::create());
    invalidate_sample_block.insert(ColumnWithTypeAndName(column, std::make_shared<DataTypeString>(), "Sample Block"));

    bridge_helper->startBridgeSync();

    auto invalidate_url = bridge_helper->getMainURI();
    auto url_params = bridge_helper->getURLParams(invalidate_sample_block.getNamesAndTypesList().toString(), max_block_size);
    for (const auto & [name, value] : url_params)
        invalidate_url.addQueryParameter(name, value);

    XDBCBridgeBlockInputStream stream(
        invalidate_url,
        [request](std::ostream & os) { os << "query=" << request; },
        invalidate_sample_block,
        global_context,
        max_block_size,
        timeouts,
        bridge_helper->getName() + "BlockInputStream");

    return readInvalidateQuery(stream);
}

BlockInputStreamPtr XDBCDictionarySource::loadBase(const std::string & query) const
{
    bridge_helper->startBridgeSync();
    return std::make_shared<XDBCBridgeBlockInputStream>(
        bridge_url,
        [query](std::ostream & os) { os << "query=" << query; },
        sample_block,
        global_context,
        max_block_size,
        timeouts,
        bridge_helper->getName() + "BlockInputStream");
}

void registerDictionarySourceXDBC(DictionarySourceFactory & factory)
{
#if USE_POCO_SQLODBC || USE_POCO_DATAODBC
    Poco::Data::ODBC::Connector::registerConnector();
#endif

    auto create_table_source = [=](const DictionaryStructure & dict_struct,
                                 const Poco::Util::AbstractConfiguration & config,
                                 const std::string & config_prefix,
                                 Block & sample_block,
                                 const Context & context,
                                 bool /* check_config */) -> DictionarySourcePtr {
#if USE_POCO_SQLODBC || USE_POCO_DATAODBC
        BridgeHelperPtr bridge = std::make_shared<XDBCBridgeHelper<ODBCBridgeMixin>>(
            context, context.getSettings().http_receive_timeout, config.getString(config_prefix + ".odbc.connection_string"));
        return std::make_unique<XDBCDictionarySource>(dict_struct, config, config_prefix + ".odbc", sample_block, context, bridge);
#else
        (void)dict_struct;
        (void)config;
        (void)config_prefix;
        (void)sample_block;
        (void)context;
        throw Exception{"Dictionary source of type `odbc` is disabled because poco library was built without ODBC support.",
                        ErrorCodes::SUPPORT_IS_DISABLED};
#endif
    };
    factory.registerSource("odbc", create_table_source);
}

void registerDictionarySourceJDBC(DictionarySourceFactory & factory)
{
    auto create_table_source = [=](const DictionaryStructure & /* dict_struct */,
                                 const Poco::Util::AbstractConfiguration & /* config */,
                                 const std::string & /* config_prefix */,
                                 Block & /* sample_block */,
                                 const Context & /* context */,
                                 bool /* check_config */) -> DictionarySourcePtr {
        throw Exception{"Dictionary source of type `jdbc` is disabled until consistent support for nullable fields.",
                        ErrorCodes::SUPPORT_IS_DISABLED};

        ///       Here is the support for custom settings. Good luck with fixing Nullable's segfault :)
        ///       NOTE: you should store the field context locally (const Context & -> Context) to make it work properly!
        //        Context context_local_copy = copyContextAndApplySettings(config_prefix, context, config);

        //        BridgeHelperPtr bridge = std::make_shared<XDBCBridgeHelper<JDBCBridgeMixin>>(config, context.getSettings().http_receive_timeout, config.getString(config_prefix + ".connection_string"));
        //        return std::make_unique<XDBCDictionarySource>(dict_struct, config, config_prefix + ".jdbc", sample_block, context, bridge);
    };
    factory.registerSource("jdbc", create_table_source);
}


}<|MERGE_RESOLUTION|>--- conflicted
+++ resolved
@@ -18,14 +18,12 @@
 
 #include "registerDictionaries.h"
 
-<<<<<<< HEAD
+#if !defined(ARCADIA_BUILD)
+#    include <Common/config.h>
+#endif
+
 /// For custom settings support
 // #include "DictionarySourceHelpers.h"
-=======
-#if !defined(ARCADIA_BUILD)
-#    include <Common/config.h>
-#endif
->>>>>>> 375f0f9e
 
 #if USE_POCO_SQLODBC || USE_POCO_DATAODBC
 #    include <Poco/Data/ODBC/Connector.h>
@@ -277,11 +275,6 @@
                                  bool /* check_config */) -> DictionarySourcePtr {
         throw Exception{"Dictionary source of type `jdbc` is disabled until consistent support for nullable fields.",
                         ErrorCodes::SUPPORT_IS_DISABLED};
-
-        ///       Here is the support for custom settings. Good luck with fixing Nullable's segfault :)
-        ///       NOTE: you should store the field context locally (const Context & -> Context) to make it work properly!
-        //        Context context_local_copy = copyContextAndApplySettings(config_prefix, context, config);
-
         //        BridgeHelperPtr bridge = std::make_shared<XDBCBridgeHelper<JDBCBridgeMixin>>(config, context.getSettings().http_receive_timeout, config.getString(config_prefix + ".connection_string"));
         //        return std::make_unique<XDBCDictionarySource>(dict_struct, config, config_prefix + ".jdbc", sample_block, context, bridge);
     };
