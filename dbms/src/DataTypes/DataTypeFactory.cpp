--- conflicted
+++ resolved
@@ -54,7 +54,8 @@
 
 DataTypePtr DataTypeFactory::get(const String & family_name_param, const ASTPtr & parameters) const
 {
-<<<<<<< HEAD
+    String family_name = getAliasToOrName(family_name_param);
+
     if (endsWith(family_name, "WithDictionary"))
     {
         ASTPtr low_cardinality_params = std::make_shared<ASTExpressionList>();
@@ -71,9 +72,6 @@
 
         return get("LowCardinality", low_cardinality_params);
     }
-=======
-    String family_name = getAliasToOrName(family_name_param);
->>>>>>> bdf2e826
 
     {
         DataTypesDictionary::const_iterator it = data_types.find(family_name);
